--- conflicted
+++ resolved
@@ -136,7 +136,6 @@
         )
 
 
-<<<<<<< HEAD
 def _asyncify(code: str) -> str:
     """wrap code in async def definition.
 
@@ -198,9 +197,6 @@
     wrapped_parse_tree = ast.parse(_asyncify(cell))
     return wrapped_parse_tree.body[0].body[0]
 
-
-=======
->>>>>>> 47ccec77
 def _should_be_async(cell: str) -> bool:
     """Detect if a block of code need to be wrapped in an `async def`
 
