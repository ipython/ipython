--- conflicted
+++ resolved
@@ -27,11 +27,7 @@
 from IPython.utils.importstring import import_item
 from IPython.config.loader import Config
 from IPython.utils.traitlets import (
-<<<<<<< HEAD
-    HasTraitlets, MetaHasTraitlets, Instance, This
-=======
-    HasTraits, TraitError, MetaHasTraits, Instance, This
->>>>>>> 728f86a9
+    HasTraits, MetaHasTraits, Instance, This
 )
 
 
