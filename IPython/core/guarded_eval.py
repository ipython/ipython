from copy import copy
from inspect import isclass, signature, Signature, getmodule
from typing import (
    Annotated,
    AnyStr,
    Callable,
    Literal,
    NamedTuple,
    NewType,
    Optional,
    Protocol,
    Sequence,
    TypeGuard,
    Union,
    get_args,
    get_origin,
    is_typeddict,
)
import ast
import builtins
import collections
import dataclasses
import operator
import sys
import typing
import warnings
from functools import cached_property
from dataclasses import dataclass, field
from types import MethodDescriptorType, ModuleType, MethodType

from IPython.utils.decorators import undoc

import types
from typing import Self, LiteralString, get_type_hints

if sys.version_info < (3, 12):
    from typing_extensions import TypeAliasType
else:
    from typing import TypeAliasType


@undoc
class HasGetItem(Protocol):
    def __getitem__(self, key) -> None:
        ...


@undoc
class InstancesHaveGetItem(Protocol):
    def __call__(self, *args, **kwargs) -> HasGetItem:
        ...


@undoc
class HasGetAttr(Protocol):
    def __getattr__(self, key) -> None:
        ...


@undoc
class DoesNotHaveGetAttr(Protocol):
    pass


# By default `__getattr__` is not explicitly implemented on most objects
MayHaveGetattr = Union[HasGetAttr, DoesNotHaveGetAttr]


def _unbind_method(func: Callable) -> Union[Callable, None]:
    """Get unbound method for given bound method.

    Returns None if cannot get unbound method, or method is already unbound.
    """
    owner = getattr(func, "__self__", None)
    owner_class = type(owner)
    name = getattr(func, "__name__", None)
    instance_dict_overrides = getattr(owner, "__dict__", None)
    if (
        owner is not None
        and name
        and (
            not instance_dict_overrides
            or (instance_dict_overrides and name not in instance_dict_overrides)
        )
    ):
        return getattr(owner_class, name)
    return None


@undoc
@dataclass
class EvaluationPolicy:
    """Definition of evaluation policy."""

    allow_locals_access: bool = False
    allow_globals_access: bool = False
    allow_item_access: bool = False
    allow_attr_access: bool = False
    allow_builtins_access: bool = False
    allow_all_operations: bool = False
    allow_any_calls: bool = False
    allow_auto_import: bool = False
    allowed_calls: set[Callable] = field(default_factory=set)

    def can_get_item(self, value, item):
        return self.allow_item_access

    def can_get_attr(self, value, attr):
        return self.allow_attr_access

    def can_operate(self, dunders: tuple[str, ...], a, b=None):
        if self.allow_all_operations:
            return True

    def can_call(self, func):
        if self.allow_any_calls:
            return True

        if func in self.allowed_calls:
            return True

        owner_method = _unbind_method(func)

        if owner_method and owner_method in self.allowed_calls:
            return True


def _get_external(module_name: str, access_path: Sequence[str]):
    """Get value from external module given a dotted access path.

    Only gets value if the module is already imported.

    Raises:
    * `KeyError` if module is removed not found, and
    * `AttributeError` if access path does not match an exported object
    """
    try:
        member_type = sys.modules[module_name]
        # standard module
        for attr in access_path:
            member_type = getattr(member_type, attr)
        return member_type
    except (KeyError, AttributeError):
        # handle modules in namespace packages
        module_path = ".".join([module_name, *access_path])
        if module_path in sys.modules:
            return sys.modules[module_path]
        raise


def _has_original_dunder_external(
    value,
    module_name: str,
    access_path: Sequence[str],
    method_name: str,
):
    if module_name not in sys.modules:
        full_module_path = ".".join([module_name, *access_path])
        if full_module_path not in sys.modules:
            # LBYLB as it is faster
            return False
    try:
        member_type = _get_external(module_name, access_path)
        value_type = type(value)
        if type(value) == member_type:
            return True
        if isinstance(member_type, ModuleType):
            value_module = getmodule(value_type)
            if not value_module or not value_module.__name__:
                return False
            if (
                value_module.__name__ == member_type.__name__
                or value_module.__name__.startswith(member_type.__name__ + ".")
            ):
                return True
        if method_name == "__getattribute__":
            # we have to short-circuit here due to an unresolved issue in
            # `isinstance` implementation: https://bugs.python.org/issue32683
            return False
        if not isinstance(member_type, ModuleType) and isinstance(value, member_type):
            method = getattr(value_type, method_name, None)
            member_method = getattr(member_type, method_name, None)
            if member_method == method:
                return True
        if isinstance(member_type, ModuleType):
            method = getattr(value_type, method_name, None)
            for base_class in value_type.__mro__[1:]:
                base_module = getmodule(base_class)
                if base_module and (
                    base_module.__name__ == member_type.__name__
                    or base_module.__name__.startswith(member_type.__name__ + ".")
                ):
                    # Check if the method comes from this trusted base class
                    base_method = getattr(base_class, method_name, None)
                    if base_method is not None and base_method == method:
                        return True
    except (AttributeError, KeyError):
        return False


def _has_original_dunder(
    value, allowed_types, allowed_methods, allowed_external, method_name
):
    # note: Python ignores `__getattr__`/`__getitem__` on instances,
    # we only need to check at class level
    value_type = type(value)

    # strict type check passes → no need to check method
    if value_type in allowed_types:
        return True

    method = getattr(value_type, method_name, None)

    if method is None:
        return None

    if method in allowed_methods:
        return True

    for module_name, *access_path in allowed_external:
        if _has_original_dunder_external(value, module_name, access_path, method_name):
            return True

    return False


def _coerce_path_to_tuples(
    allow_list: set[tuple[str, ...] | str],
) -> set[tuple[str, ...]]:
    """Replace dotted paths on the provided allow-list with tuples."""
    return {
        path if isinstance(path, tuple) else tuple(path.split("."))
        for path in allow_list
    }


@undoc
@dataclass
class SelectivePolicy(EvaluationPolicy):
    allowed_getitem: set[InstancesHaveGetItem] = field(default_factory=set)
    allowed_getitem_external: set[tuple[str, ...] | str] = field(default_factory=set)

    allowed_getattr: set[MayHaveGetattr] = field(default_factory=set)
    allowed_getattr_external: set[tuple[str, ...] | str] = field(default_factory=set)

    allowed_operations: set = field(default_factory=set)
    allowed_operations_external: set[tuple[str, ...] | str] = field(default_factory=set)

    allow_getitem_on_types: bool = field(default_factory=bool)

    _operation_methods_cache: dict[str, set[Callable]] = field(
        default_factory=dict, init=False
    )

    def can_get_attr(self, value, attr):
        allowed_getattr_external = _coerce_path_to_tuples(self.allowed_getattr_external)

        has_original_attribute = _has_original_dunder(
            value,
            allowed_types=self.allowed_getattr,
            allowed_methods=self._getattribute_methods,
            allowed_external=allowed_getattr_external,
            method_name="__getattribute__",
        )
        has_original_attr = _has_original_dunder(
            value,
            allowed_types=self.allowed_getattr,
            allowed_methods=self._getattr_methods,
            allowed_external=allowed_getattr_external,
            method_name="__getattr__",
        )

        accept = False

        # Many objects do not have `__getattr__`, this is fine.
        if has_original_attr is None and has_original_attribute:
            accept = True
        else:
            # Accept objects without modifications to `__getattr__` and `__getattribute__`
            accept = has_original_attr and has_original_attribute

        if accept:
            # We still need to check for overridden properties.

            value_class = type(value)
            if not hasattr(value_class, attr):
                return True

            class_attr_val = getattr(value_class, attr)
            is_property = isinstance(class_attr_val, property)

            if not is_property:
                return True

            # Properties in allowed types are ok (although we do not include any
            # properties in our default allow list currently).
            if type(value) in self.allowed_getattr:
                return True  # pragma: no cover

            # Properties in subclasses of allowed types may be ok if not changed
            for module_name, *access_path in allowed_getattr_external:
                try:
                    external_class = _get_external(module_name, access_path)
                    external_class_attr_val = getattr(external_class, attr)
                except (KeyError, AttributeError):
                    return False  # pragma: no cover
                return class_attr_val == external_class_attr_val

        return False

    def can_get_item(self, value, item):
        """Allow accessing `__getiitem__` of allow-listed instances unless it was not modified."""
        allowed_getitem_external = _coerce_path_to_tuples(self.allowed_getitem_external)
        if self.allow_getitem_on_types:
            # e.g. Union[str, int] or Literal[True, 1]
            if isinstance(value, (typing._SpecialForm, typing._BaseGenericAlias)):
                return True
            # PEP 560 e.g. list[str]
            if isinstance(value, type) and hasattr(value, "__class_getitem__"):
                return True
        return _has_original_dunder(
            value,
            allowed_types=self.allowed_getitem,
            allowed_methods=self._getitem_methods,
            allowed_external=allowed_getitem_external,
            method_name="__getitem__",
        )

    def can_operate(self, dunders: tuple[str, ...], a, b=None):
        allowed_operations_external = _coerce_path_to_tuples(
            self.allowed_operations_external
        )
        objects = [a]
        if b is not None:
            objects.append(b)
        return all(
            [
                _has_original_dunder(
                    obj,
                    allowed_types=self.allowed_operations,
                    allowed_methods=self._operator_dunder_methods(dunder),
                    allowed_external=allowed_operations_external,
                    method_name=dunder,
                )
                for dunder in dunders
                for obj in objects
            ]
        )

    def _operator_dunder_methods(self, dunder: str) -> set[Callable]:
        if dunder not in self._operation_methods_cache:
            self._operation_methods_cache[dunder] = self._safe_get_methods(
                self.allowed_operations, dunder
            )
        return self._operation_methods_cache[dunder]

    @cached_property
    def _getitem_methods(self) -> set[Callable]:
        return self._safe_get_methods(self.allowed_getitem, "__getitem__")

    @cached_property
    def _getattr_methods(self) -> set[Callable]:
        return self._safe_get_methods(self.allowed_getattr, "__getattr__")

    @cached_property
    def _getattribute_methods(self) -> set[Callable]:
        return self._safe_get_methods(self.allowed_getattr, "__getattribute__")

    def _safe_get_methods(self, classes, name) -> set[Callable]:
        return {
            method
            for class_ in classes
            for method in [getattr(class_, name, None)]
            if method
        }


class _DummyNamedTuple(NamedTuple):
    """Used internally to retrieve methods of named tuple instance."""


EvaluationPolicyName = Literal["forbidden", "minimal", "limited", "unsafe", "dangerous"]


@dataclass
class EvaluationContext:
    #: Local namespace
    locals: dict
    #: Global namespace
    globals: dict
    #: Evaluation policy identifier
    evaluation: EvaluationPolicyName = "forbidden"
    #: Whether the evaluation of code takes place inside of a subscript.
    #: Useful for evaluating ``:-1, 'col'`` in ``df[:-1, 'col']``.
    in_subscript: bool = False
    #: Auto import method
    auto_import: Callable[list[str], ModuleType] | None = None
    #: Overrides for evaluation policy
    policy_overrides: dict = field(default_factory=dict)
    #: Transient local namespace used to store mocks
    transient_locals: dict = field(default_factory=dict)
    #: Transients of class level
    class_transients: dict | None = None
    #: Instance variable name used in the method definition
    instance_arg_name: str | None = None
    #: Currently associated value
    #: Useful for adding items to _Duck on annotated assignment
    current_value: ast.AST | None = None

    def replace(self, /, **changes):
        """Return a new copy of the context, with specified changes"""
        return dataclasses.replace(self, **changes)


class _IdentitySubscript:
    """Returns the key itself when item is requested via subscript."""

    def __getitem__(self, key):
        return key


IDENTITY_SUBSCRIPT = _IdentitySubscript()
SUBSCRIPT_MARKER = "__SUBSCRIPT_SENTINEL__"
UNKNOWN_SIGNATURE = Signature()
NOT_EVALUATED = object()


class GuardRejection(Exception):
    """Exception raised when guard rejects evaluation attempt."""

    pass


def guarded_eval(code: str, context: EvaluationContext):
    """Evaluate provided code in the evaluation context.

    If evaluation policy given by context is set to ``forbidden``
    no evaluation will be performed; if it is set to ``dangerous``
    standard :func:`eval` will be used; finally, for any other,
    policy :func:`eval_node` will be called on parsed AST.
    """
    locals_ = context.locals

    if context.evaluation == "forbidden":
        raise GuardRejection("Forbidden mode")

    # note: not using `ast.literal_eval` as it does not implement
    # getitem at all, for example it fails on simple `[0][1]`

    if context.in_subscript:
        # syntactic sugar for ellipsis (:) is only available in subscripts
        # so we need to trick the ast parser into thinking that we have
        # a subscript, but we need to be able to later recognise that we did
        # it so we can ignore the actual __getitem__ operation
        if not code:
            return tuple()
        locals_ = locals_.copy()
        locals_[SUBSCRIPT_MARKER] = IDENTITY_SUBSCRIPT
        code = SUBSCRIPT_MARKER + "[" + code + "]"
        context = context.replace(locals=locals_)

    if context.evaluation == "dangerous":
        return eval(code, context.globals, context.locals)

    node = ast.parse(code, mode="exec")

    return eval_node(node, context)


BINARY_OP_DUNDERS: dict[type[ast.operator], tuple[str]] = {
    ast.Add: ("__add__",),
    ast.Sub: ("__sub__",),
    ast.Mult: ("__mul__",),
    ast.Div: ("__truediv__",),
    ast.FloorDiv: ("__floordiv__",),
    ast.Mod: ("__mod__",),
    ast.Pow: ("__pow__",),
    ast.LShift: ("__lshift__",),
    ast.RShift: ("__rshift__",),
    ast.BitOr: ("__or__",),
    ast.BitXor: ("__xor__",),
    ast.BitAnd: ("__and__",),
    ast.MatMult: ("__matmul__",),
}

COMP_OP_DUNDERS: dict[type[ast.cmpop], tuple[str, ...]] = {
    ast.Eq: ("__eq__",),
    ast.NotEq: ("__ne__", "__eq__"),
    ast.Lt: ("__lt__", "__gt__"),
    ast.LtE: ("__le__", "__ge__"),
    ast.Gt: ("__gt__", "__lt__"),
    ast.GtE: ("__ge__", "__le__"),
    ast.In: ("__contains__",),
    # Note: ast.Is, ast.IsNot, ast.NotIn are handled specially
}

UNARY_OP_DUNDERS: dict[type[ast.unaryop], tuple[str, ...]] = {
    ast.USub: ("__neg__",),
    ast.UAdd: ("__pos__",),
    # we have to check both __inv__ and __invert__!
    ast.Invert: ("__invert__", "__inv__"),
    ast.Not: ("__not__",),
}

GENERIC_CONTAINER_TYPES = (dict, list, set, tuple, frozenset)


class ImpersonatingDuck:
    """A dummy class used to create objects of other classes without calling their ``__init__``"""

    # no-op: override __class__ to impersonate


class _Duck:
    """A dummy class used to create objects pretending to have given attributes"""

    def __init__(self, attributes: Optional[dict] = None, items: Optional[dict] = None):
        self.attributes = attributes if attributes is not None else {}
        self.items = items if items is not None else {}

    def __getattr__(self, attr: str):
        return self.attributes[attr]

    def __hasattr__(self, attr: str):
        return attr in self.attributes

    def __dir__(self):
        return [*dir(super), *self.attributes]

    def __getitem__(self, key: str):
        return self.items[key]

    def __hasitem__(self, key: str):
        return self.items[key]

    def _ipython_key_completions_(self):
        return self.items.keys()


def _find_dunder(node_op, dunders) -> Union[tuple[str, ...], None]:
    dunder = None
    for op, candidate_dunder in dunders.items():
        if isinstance(node_op, op):
            dunder = candidate_dunder
    return dunder


def get_policy(context: EvaluationContext) -> EvaluationPolicy:
    policy = copy(EVALUATION_POLICIES[context.evaluation])

    for key, value in context.policy_overrides.items():
        if hasattr(policy, key):
            setattr(policy, key, value)
    return policy


def _validate_policy_overrides(
    policy_name: EvaluationPolicyName, policy_overrides: dict
) -> bool:
    policy = EVALUATION_POLICIES[policy_name]

    all_good = True
    for key, value in policy_overrides.items():
        if not hasattr(policy, key):
            warnings.warn(
                f"Override {key!r} is not valid with {policy_name!r} evaluation policy"
            )
            all_good = False
    return all_good


def _is_type_annotation(obj) -> bool:
    """
    Returns True if obj is a type annotation, False otherwise.
    """
    if isinstance(obj, type):
        return True
    if isinstance(obj, types.GenericAlias):
        return True
    if hasattr(types, "UnionType") and isinstance(obj, types.UnionType):
        return True
    if isinstance(obj, (typing._SpecialForm, typing._BaseGenericAlias)):
        return True
    if isinstance(obj, typing.TypeVar):
        return True
    # Types that support __class_getitem__
    if isinstance(obj, type) and hasattr(obj, "__class_getitem__"):
        return True
    # Fallback: check if get_origin returns something
    if hasattr(typing, "get_origin") and get_origin(obj) is not None:
        return True

    return False


def _handle_assign(node: ast.Assign, context: EvaluationContext):
    value = eval_node(node.value, context)
    transient_locals = context.transient_locals
    policy = get_policy(context)
    class_transients = context.class_transients
    for target in node.targets:
        if isinstance(target, (ast.Tuple, ast.List)):
            # Handle unpacking assignment
            values = list(value)
            targets = target.elts
            starred = [i for i, t in enumerate(targets) if isinstance(t, ast.Starred)]

            # Unified handling: treat no starred as starred at end
            star_or_last_idx = starred[0] if starred else len(targets)

            # Before starred
            for i in range(star_or_last_idx):
                # Check for self.x assignment
                if _is_instance_attribute_assignment(targets[i], context):
                    class_transients[targets[i].attr] = values[i]
                else:
                    transient_locals[targets[i].id] = values[i]

            # Starred if exists
            if starred:
                end = len(values) - (len(targets) - star_or_last_idx - 1)
                if _is_instance_attribute_assignment(
                    targets[star_or_last_idx], context
                ):
                    class_transients[targets[star_or_last_idx].attr] = values[
                        star_or_last_idx:end
                    ]
                else:
                    transient_locals[targets[star_or_last_idx].value.id] = values[
                        star_or_last_idx:end
                    ]

                # After starred
                for i in range(star_or_last_idx + 1, len(targets)):
                    if _is_instance_attribute_assignment(targets[i], context):
                        class_transients[targets[i].attr] = values[
                            len(values) - (len(targets) - i)
                        ]
                    else:
                        transient_locals[targets[i].id] = values[
                            len(values) - (len(targets) - i)
                        ]
        elif isinstance(target, ast.Subscript):
            if isinstance(target.value, ast.Name):
                name = target.value.id
                container = transient_locals.get(name)
                if container is None:
                    container = context.locals.get(name)
                if container is None:
                    container = context.globals.get(name)
                if container is None:
                    raise NameError(
                        f"{name} not found in locals, globals, nor builtins"
                    )
                storage_dict = transient_locals
                storage_key = name
            elif isinstance(
                target.value, ast.Attribute
            ) and _is_instance_attribute_assignment(target.value, context):
                attr = target.value.attr
                container = class_transients.get(attr, None)
                if container is None:
                    raise NameError(f"{attr} not found in class transients")
                storage_dict = class_transients
                storage_key = attr
            else:
                return

            key = eval_node(target.slice, context)
            attributes = (
                dict.fromkeys(dir(container))
                if policy.can_call(container.__dir__)
                else {}
            )
            items = {}

            if policy.can_get_item(container, None):
                try:
                    items = dict(container.items())
                except Exception:
                    pass

            items[key] = value
            duck_container = _Duck(attributes=attributes, items=items)
            storage_dict[storage_key] = duck_container
        elif _is_instance_attribute_assignment(target, context):
            class_transients[target.attr] = value
        else:
            transient_locals[target.id] = value
    return None


def _handle_annassign(node, context):
    annotation_value = _resolve_annotation(eval_node(node.annotation, context), context)

    # Use Value for generic types
    use_value = (
        isinstance(annotation_value, GENERIC_CONTAINER_TYPES) and node.value is not None
    )

    # LOCAL VARIABLE
    if getattr(node, "simple", False) and isinstance(node.target, ast.Name):
        name = node.target.id
        if use_value:
            return _handle_assign(
                ast.Assign(targets=[node.target], value=node.value), context
            )
        context.transient_locals[name] = annotation_value
        return None

    # INSTANCE ATTRIBUTE
    if _is_instance_attribute_assignment(node.target, context):
        attr = node.target.attr
        if use_value:
            return _handle_assign(
                ast.Assign(targets=[node.target], value=node.value), context
            )
        context.class_transients[attr] = annotation_value
        return None

    return None

def _extract_args_and_kwargs(node: ast.Call, context: EvaluationContext):
    args = [eval_node(arg, context) for arg in node.args]
    kwargs = {
        k: v
        for kw in node.keywords
        for k, v in (
            {kw.arg: eval_node(kw.value, context)}
            if kw.arg
            else eval_node(kw.value, context)
        ).items()
    }
    return args, kwargs


def _is_instance_attribute_assignment(
    target: ast.AST, context: EvaluationContext
) -> bool:
    """Return True if target is an attribute access on the instance argument."""
    return (
        context.class_transients is not None
        and context.instance_arg_name is not None
        and isinstance(target, ast.Attribute)
        and isinstance(getattr(target, "value", None), ast.Name)
        and getattr(target.value, "id", None) == context.instance_arg_name
    )


def _get_coroutine_attributes() -> dict[str, Optional[object]]:
    async def _dummy():
        return None

    coro = _dummy()
    try:
        return {attr: getattr(coro, attr, None) for attr in dir(coro)}
    finally:
        coro.close()


def eval_node(node: Union[ast.AST, None], context: EvaluationContext):
    """Evaluate AST node in provided context.

    Applies evaluation restrictions defined in the context. Currently does not support evaluation of functions with keyword arguments.

    Does not evaluate actions that always have side effects:

    - class definitions (``class sth: ...``)
    - function definitions (``def sth: ...``)
    - variable assignments (``x = 1``)
    - augmented assignments (``x += 1``)
    - deletions (``del x``)

    Does not evaluate operations which do not return values:

    - assertions (``assert x``)
    - pass (``pass``)
    - imports (``import x``)
    - control flow:

        - conditionals (``if x:``) except for ternary IfExp (``a if x else b``)
        - loops (``for`` and ``while``)
        - exception handling

    The purpose of this function is to guard against unwanted side-effects;
    it does not give guarantees on protection from malicious code execution.
    """
    policy = get_policy(context)

    if node is None:
        return None
    if isinstance(node, (ast.Interactive, ast.Module)):
        result = None
        for child_node in node.body:
            result = eval_node(child_node, context)
        return result
    if isinstance(node, (ast.FunctionDef, ast.AsyncFunctionDef)):
        is_async = isinstance(node, ast.AsyncFunctionDef)
        func_locals = context.transient_locals.copy()
        func_context = context.replace(transient_locals=func_locals)
        is_property = False
        is_static = False
        is_classmethod = False
        for decorator_node in node.decorator_list:
            try:
                decorator = eval_node(decorator_node, context)
            except NameError:
                # if the decorator is not yet defined this is fine
                # especialy because we don't handle imports yet
                continue
            if decorator is property:
                is_property = True
            elif decorator is staticmethod:
                is_static = True
            elif decorator is classmethod:
                is_classmethod = True

        if func_context.class_transients is not None:
            if not is_static and not is_classmethod:
                func_context.instance_arg_name = (
                    node.args.args[0].arg if node.args.args else None
                )

        return_type = eval_node(node.returns, context=context)

        for child_node in node.body:
            eval_node(child_node, func_context)

        if is_property:
            if return_type is not None:
                if _is_type_annotation(return_type):
                    context.transient_locals[node.name] = _resolve_annotation(
                        return_type, context
                    )
                else:
                    context.transient_locals[node.name] = return_type
            else:
                return_value = _infer_return_value(node, func_context)
                context.transient_locals[node.name] = return_value

            return None

        def dummy_function(*args, **kwargs):
            pass

        if return_type is not None:
            if _is_type_annotation(return_type):
                dummy_function.__annotations__["return"] = return_type
            else:
                dummy_function.__inferred_return__ = return_type
        else:
            inferred_return = _infer_return_value(node, func_context)
            if inferred_return is not None:
                dummy_function.__inferred_return__ = inferred_return

        dummy_function.__name__ = node.name
        dummy_function.__node__ = node
        dummy_function.__is_async__ = is_async
        context.transient_locals[node.name] = dummy_function
        return None
    if isinstance(node, ast.Lambda):

        def dummy_function(*args, **kwargs):
            pass

        dummy_function.__inferred_return__ = eval_node(node.body, context)
        return dummy_function
    if isinstance(node, ast.ClassDef):
        # TODO support class decorators?
        class_locals = {}
        outer_locals = context.locals.copy()
        outer_locals.update(context.transient_locals)
        class_context = context.replace(
            transient_locals=class_locals, locals=outer_locals
        )
        class_context.class_transients = class_locals
        for child_node in node.body:
            eval_node(child_node, class_context)
        bases = tuple([eval_node(base, context) for base in node.bases])
        dummy_class = type(node.name, bases, class_locals)
        context.transient_locals[node.name] = dummy_class
        return None
    if isinstance(node, ast.Await):
        value = eval_node(node.value, context)
        if hasattr(value, "__awaited_type__"):
            return value.__awaited_type__
        return value
    if isinstance(node, ast.While):
        loop_locals = context.transient_locals.copy()
        loop_context = context.replace(transient_locals=loop_locals)

        result = None
        for stmt in node.body:
            result = eval_node(stmt, loop_context)

        policy = get_policy(context)
        merged_locals = _merge_dicts_by_key(
            [loop_locals, context.transient_locals.copy()], policy
        )
        context.transient_locals.update(merged_locals)

        return result
    if isinstance(node, ast.For):
        try:
            iterable = eval_node(node.iter, context)
        except Exception:
            iterable = None

        sample = None
        if iterable is not None:
            try:
                if policy.can_call(getattr(iterable, "__iter__", None)):
                    sample = next(iter(iterable))
            except Exception:
                sample = None

        loop_locals = context.transient_locals.copy()
        loop_context = context.replace(transient_locals=loop_locals)

        if sample is not None:
            try:
                fake_assign = ast.Assign(
                    targets=[node.target], value=ast.Constant(value=sample)
                )
                _handle_assign(fake_assign, loop_context)
            except Exception:
                pass

        result = None
        for stmt in node.body:
            result = eval_node(stmt, loop_context)

        policy = get_policy(context)
        merged_locals = _merge_dicts_by_key(
            [loop_locals, context.transient_locals.copy()], policy
        )
        context.transient_locals.update(merged_locals)

        return result
    if isinstance(node, ast.If):
        branches = []
        current = node
        result = None
        while True:
            branch_locals = context.transient_locals.copy()
            branch_context = context.replace(transient_locals=branch_locals)
            for stmt in current.body:
                result = eval_node(stmt, branch_context)
            branches.append(branch_locals)
            if not current.orelse:
                break
            elif len(current.orelse) == 1 and isinstance(current.orelse[0], ast.If):
                # It's an elif - continue loop
                current = current.orelse[0]
            else:
                # It's an else block - process and break
                else_locals = context.transient_locals.copy()
                else_context = context.replace(transient_locals=else_locals)
                for stmt in current.orelse:
                    result = eval_node(stmt, else_context)
                branches.append(else_locals)
                break
        branches.append(context.transient_locals.copy())
        policy = get_policy(context)
        merged_locals = _merge_dicts_by_key(branches, policy)
        context.transient_locals.update(merged_locals)
        return result
    if isinstance(node, ast.Assign):
        return _handle_assign(node, context)
    if isinstance(node, ast.AnnAssign):
<<<<<<< HEAD
        return _handle_annassign(node, context)
=======
        context_with_value = context.replace(current_value=getattr(node, "value", None))
        if node.simple:
            annotation_result = eval_node(node.annotation, context_with_value)
            if _is_type_annotation(annotation_result):
                value = _resolve_annotation(annotation_result, context)
            else:
                value = annotation_result
            context.transient_locals[node.target.id] = value
        # Handle non-simple annotated assignments only for self.x: type = value
        if _is_instance_attribute_assignment(node.target, context):
            annotation_result = eval_node(node.annotation, context_with_value)
            if _is_type_annotation(annotation_result):
                value = _resolve_annotation(annotation_result, context)
            else:
                value = annotation_result
            context.class_transients[node.target.attr] = value
        return None
>>>>>>> 135015a6
    if isinstance(node, ast.Expression):
        return eval_node(node.body, context)
    if isinstance(node, ast.Expr):
        return eval_node(node.value, context)
    if isinstance(node, ast.Pass):
        return None
    if isinstance(node, ast.Import):
        # TODO: populate transient_locals
        return None
    if isinstance(node, (ast.AugAssign, ast.Delete)):
        return None
    if isinstance(node, (ast.Global, ast.Nonlocal)):
        return None
    if isinstance(node, ast.BinOp):
        left = eval_node(node.left, context)
        right = eval_node(node.right, context)
        if (
            isinstance(node.op, ast.BitOr)
            and _is_type_annotation(left)
            and _is_type_annotation(right)
        ):
            left_duck = (
                _Duck(dict.fromkeys(dir(left)))
                if policy.can_call(left.__dir__)
                else _Duck()
            )
            right_duck = (
                _Duck(dict.fromkeys(dir(right)))
                if policy.can_call(right.__dir__)
                else _Duck()
            )
            value_node = context.current_value
            if value_node is not None and isinstance(value_node, ast.Dict):
                if dict in [left, right]:
                    return _merge_values(
                        [left_duck, right_duck, ast.literal_eval(value_node)],
                        policy=get_policy(context),
                    )
            return _merge_values([left_duck, right_duck], policy=get_policy(context))
        dunders = _find_dunder(node.op, BINARY_OP_DUNDERS)
        if dunders:
            if policy.can_operate(dunders, left, right):
                return getattr(left, dunders[0])(right)
            else:
                raise GuardRejection(
                    f"Operation (`{dunders}`) for",
                    type(left),
                    f"not allowed in {context.evaluation} mode",
                )
    if isinstance(node, ast.Compare):
        left = eval_node(node.left, context)
        all_true = True
        negate = False
        for op, right in zip(node.ops, node.comparators):
            right = eval_node(right, context)
            dunder = None
            dunders = _find_dunder(op, COMP_OP_DUNDERS)
            if not dunders:
                if isinstance(op, ast.NotIn):
                    dunders = COMP_OP_DUNDERS[ast.In]
                    negate = True
                if isinstance(op, ast.Is):
                    dunder = "is_"
                if isinstance(op, ast.IsNot):
                    dunder = "is_"
                    negate = True
            if not dunder and dunders:
                dunder = dunders[0]
            if dunder:
                a, b = (right, left) if dunder == "__contains__" else (left, right)
                if dunder == "is_" or dunders and policy.can_operate(dunders, a, b):
                    result = getattr(operator, dunder)(a, b)
                    if negate:
                        result = not result
                    if not result:
                        all_true = False
                    left = right
                else:
                    raise GuardRejection(
                        f"Comparison (`{dunder}`) for",
                        type(left),
                        f"not allowed in {context.evaluation} mode",
                    )
            else:
                raise ValueError(
                    f"Comparison `{dunder}` not supported"
                )  # pragma: no cover
        return all_true
    if isinstance(node, ast.Constant):
        return node.value
    if isinstance(node, ast.Tuple):
        return tuple(eval_node(e, context) for e in node.elts)
    if isinstance(node, ast.List):
        return [eval_node(e, context) for e in node.elts]
    if isinstance(node, ast.Set):
        return {eval_node(e, context) for e in node.elts}
    if isinstance(node, ast.Dict):
        return dict(
            zip(
                [eval_node(k, context) for k in node.keys],
                [eval_node(v, context) for v in node.values],
            )
        )
    if isinstance(node, ast.Slice):
        return slice(
            eval_node(node.lower, context),
            eval_node(node.upper, context),
            eval_node(node.step, context),
        )
    if isinstance(node, ast.UnaryOp):
        value = eval_node(node.operand, context)
        dunders = _find_dunder(node.op, UNARY_OP_DUNDERS)
        if dunders:
            if policy.can_operate(dunders, value):
                try:
                    return getattr(value, dunders[0])()
                except AttributeError:
                    raise TypeError(
                        f"bad operand type for unary {node.op}: {type(value)}"
                    )
            else:
                raise GuardRejection(
                    f"Operation (`{dunders}`) for",
                    type(value),
                    f"not allowed in {context.evaluation} mode",
                )
    if isinstance(node, ast.Subscript):
        value = eval_node(node.value, context)
        slice_ = eval_node(node.slice, context)
        if policy.can_get_item(value, slice_):
            return value[slice_]
        raise GuardRejection(
            "Subscript access (`__getitem__`) for",
            type(value),  # not joined to avoid calling `repr`
            f" not allowed in {context.evaluation} mode",
        )
    if isinstance(node, ast.Name):
        return _eval_node_name(node.id, context)
    if isinstance(node, ast.Attribute):
        if (
            context.class_transients is not None
            and isinstance(node.value, ast.Name)
            and node.value.id == context.instance_arg_name
        ):
            return context.class_transients.get(node.attr)
        value = eval_node(node.value, context)
        if policy.can_get_attr(value, node.attr):
            return getattr(value, node.attr)
        try:
            cls = (
                value if isinstance(value, type) else getattr(value, "__class__", None)
            )
            if cls is not None:
                resolved_hints = get_type_hints(
                    cls,
                    globalns=(context.globals or {}),
                    localns=(context.locals or {}),
                )
                if node.attr in resolved_hints:
                    annotated = resolved_hints[node.attr]
                    return _resolve_annotation(annotated, context)
        except Exception:
            # Fall through to the guard rejection
            pass
        raise GuardRejection(
            "Attribute access (`__getattr__`) for",
            type(value),  # not joined to avoid calling `repr`
            f"not allowed in {context.evaluation} mode",
        )
    if isinstance(node, ast.IfExp):
        test = eval_node(node.test, context)
        if test:
            return eval_node(node.body, context)
        else:
            return eval_node(node.orelse, context)
    if isinstance(node, ast.Call):
        func = eval_node(node.func, context)
        if policy.can_call(func):
            args, kwargs = _extract_args_and_kwargs(node, context)
            return func(*args, **kwargs)
        if isclass(func):
            # this code path gets entered when calling class e.g. `MyClass()`
            # or `my_instance.__class__()` - in both cases `func` is `MyClass`.
            # Should return `MyClass` if `__new__` is not overridden,
            # otherwise whatever `__new__` return type is.
            overridden_return_type = _eval_return_type(func.__new__, node, context)
            if overridden_return_type is not NOT_EVALUATED:
                return overridden_return_type
            return _create_duck_for_heap_type(func)
        else:
            inferred_return = getattr(func, "__inferred_return__", NOT_EVALUATED)
            return_type = _eval_return_type(func, node, context)
            if getattr(func, "__is_async__", False):
                awaited_type = (
                    inferred_return if inferred_return is not None else return_type
                )
                coroutine_duck = _Duck(attributes=_get_coroutine_attributes())
                coroutine_duck.__awaited_type__ = awaited_type
                return coroutine_duck
            if inferred_return is not NOT_EVALUATED:
                return inferred_return
            if return_type is not NOT_EVALUATED:
                return return_type
        raise GuardRejection(
            "Call for",
            func,  # not joined to avoid calling `repr`
            f"not allowed in {context.evaluation} mode",
        )
    if isinstance(node, ast.Assert):
        # message is always the second item, so if it is defined user would be completing
        # on the message, not on the assertion test
        if node.msg:
            return eval_node(node.msg, context)
        return eval_node(node.test, context)
    return None


def _merge_dicts_by_key(dicts: list, policy: EvaluationPolicy):
    """Merge multiple dictionaries, combining values for each key."""
    if len(dicts) == 1:
        return dicts[0]

    all_keys = set()
    for d in dicts:
        all_keys.update(d.keys())

    merged = {}
    for key in all_keys:
        values = [d[key] for d in dicts if key in d]
        if values:
            merged[key] = _merge_values(values, policy)

    return merged


def _merge_values(values, policy: EvaluationPolicy):
    """Recursively merge multiple values, combining attributes and dict items."""
    if len(values) == 1:
        return values[0]

    types = {type(v) for v in values}
    merged_items = None
    key_values = {}
    attributes = set()
    for v in values:
        if policy.can_call(v.__dir__):
            attributes.update(dir(v))
        try:
            if policy.can_call(v.items):
                try:
                    for k, val in v.items():
                        key_values.setdefault(k, []).append(val)
                except Exception as e:
                    pass
            elif policy.can_call(v.keys):
                try:
                    for k in v.keys():
                        key_values.setdefault(k, []).append(None)
                except Exception as e:
                    pass
        except Exception as e:
            pass

    if key_values:
        merged_items = {
            k: _merge_values(vals, policy) if vals[0] is not None else None
            for k, vals in key_values.items()
        }

    if len(types) == 1:
        t = next(iter(types))
        if t not in (dict,) and not (
            hasattr(next(iter(values)), "__getitem__")
            and (
                hasattr(next(iter(values)), "items")
                or hasattr(next(iter(values)), "keys")
            )
        ):
            if t in (list, set, tuple):
                return t
            return values[0]

    return _Duck(attributes=dict.fromkeys(attributes), items=merged_items)


def _infer_return_value(node: ast.FunctionDef, context: EvaluationContext):
    """Infer the return value(s) of a function by evaluating all return statements."""
    return_values = _collect_return_values(node.body, context)

    if not return_values:
        return None
    if len(return_values) == 1:
        return return_values[0]

    policy = get_policy(context)
    return _merge_values(return_values, policy)


def _collect_return_values(body, context):
    """Recursively collect return values from a list of AST statements."""
    return_values = []
    for stmt in body:
        if isinstance(stmt, ast.Return):
            if stmt.value is None:
                continue
            try:
                value = eval_node(stmt.value, context)
                if value is not None and value is not NOT_EVALUATED:
                    return_values.append(value)
            except Exception:
                pass
        if isinstance(
            stmt, (ast.FunctionDef, ast.AsyncFunctionDef, ast.ClassDef, ast.Lambda)
        ):
            continue
        elif hasattr(stmt, "body") and isinstance(stmt.body, list):
            return_values.extend(_collect_return_values(stmt.body, context))
        if isinstance(stmt, ast.Try):
            for h in stmt.handlers:
                if hasattr(h, "body"):
                    return_values.extend(_collect_return_values(h.body, context))
            if hasattr(stmt, "orelse"):
                return_values.extend(_collect_return_values(stmt.orelse, context))
            if hasattr(stmt, "finalbody"):
                return_values.extend(_collect_return_values(stmt.finalbody, context))
        if hasattr(stmt, "orelse") and isinstance(stmt.orelse, list):
            return_values.extend(_collect_return_values(stmt.orelse, context))
    return return_values


def _eval_return_type(func: Callable, node: ast.Call, context: EvaluationContext):
    """Evaluate return type of a given callable function.

    Returns the built-in type, a duck or NOT_EVALUATED sentinel.
    """
    try:
        sig = signature(func)
    except ValueError:
        sig = UNKNOWN_SIGNATURE
    # if annotation was not stringized, or it was stringized
    # but resolved by signature call we know the return type
    not_empty = sig.return_annotation is not Signature.empty
    if not_empty:
        return _resolve_annotation(sig.return_annotation, context, sig, func, node)
    return NOT_EVALUATED


def _eval_annotation(
    annotation: str,
    context: EvaluationContext,
):
    return (
        _eval_node_name(annotation, context)
        if isinstance(annotation, str)
        else annotation
    )


class _GetItemDuck(dict):
    """A dict subclass that always returns the factory instance and claims to have any item."""

    def __init__(self, factory, *args, **kwargs):
        super().__init__(*args, **kwargs)
        self._factory = factory

    def __getitem__(self, key):
        return self._factory()

    def __contains__(self, key):
        return True


def _resolve_annotation(
    annotation: object | str,
    context: EvaluationContext,
    sig: Signature | None = None,
    func: Callable | None = None,
    node: ast.Call | None = None,
):
    """Resolve annotation created by user with `typing` module and custom objects."""
    if annotation is None:
        return None
    annotation = _eval_annotation(annotation, context)
    origin = get_origin(annotation)
    if annotation is Self and func and hasattr(func, "__self__"):
        return func.__self__
    elif origin is Literal:
        type_args = get_args(annotation)
        if len(type_args) == 1:
            return type_args[0]
    elif annotation is LiteralString:
        return ""
    elif annotation is AnyStr:
        index = None
        if func and hasattr(func, "__node__"):
            def_node = func.__node__
            for i, arg in enumerate(def_node.args.args):
                if not arg.annotation:
                    continue
                annotation = _eval_annotation(arg.annotation.id, context)
                if annotation is AnyStr:
                    index = i
                    break
            is_bound_method = (
                isinstance(func, MethodType) and getattr(func, "__self__") is not None
            )
            if index and is_bound_method:
                index -= 1
        elif sig:
            for i, (key, value) in enumerate(sig.parameters.items()):
                if value.annotation is AnyStr:
                    index = i
                    break
        if index is None:
            return None
        if index < 0 or index >= len(node.args):
            return None
        return eval_node(node.args[index], context)
    elif origin is TypeGuard:
        return False
    elif origin is set or origin is list:
        # only one type argument allowed
        attributes = [
            attr
            for attr in dir(
                _resolve_annotation(get_args(annotation)[0], context, sig, func, node)
            )
        ]
        duck = _Duck(attributes=dict.fromkeys(attributes))
        return _Duck(
            attributes=dict.fromkeys(dir(origin())),
            # items are not strrictly needed for set
            items=_GetItemDuck(lambda: duck),
        )
    elif origin is tuple:
        # multiple type arguments
        return tuple(
            _resolve_annotation(arg, context, sig, func, node)
            for arg in get_args(annotation)
        )
    elif origin is Union:
        # multiple type arguments
        attributes = [
            attr
            for type_arg in get_args(annotation)
            for attr in dir(_resolve_annotation(type_arg, context, sig, func, node))
        ]
        return _Duck(attributes=dict.fromkeys(attributes))
    elif is_typeddict(annotation):
        return _Duck(
            attributes=dict.fromkeys(dir(dict())),
            items={
                k: _resolve_annotation(v, context, sig, func, node)
                for k, v in annotation.__annotations__.items()
            },
        )
    elif hasattr(annotation, "_is_protocol"):
        return _Duck(attributes=dict.fromkeys(dir(annotation)))
    elif origin is Annotated:
        type_arg = get_args(annotation)[0]
        return _resolve_annotation(type_arg, context, sig, func, node)
    elif isinstance(annotation, NewType):
        return _eval_or_create_duck(annotation.__supertype__, context)
    elif isinstance(annotation, TypeAliasType):
        return _eval_or_create_duck(annotation.__value__, context)
    else:
        return _eval_or_create_duck(annotation, context)


def _eval_node_name(node_id: str, context: EvaluationContext):
    policy = get_policy(context)
    if node_id in context.transient_locals:
        return context.transient_locals[node_id]
    if policy.allow_locals_access and node_id in context.locals:
        return context.locals[node_id]
    if policy.allow_globals_access and node_id in context.globals:
        return context.globals[node_id]
    if policy.allow_builtins_access and hasattr(builtins, node_id):
        # note: do not use __builtins__, it is implementation detail of cPython
        return getattr(builtins, node_id)
    if policy.allow_auto_import and context.auto_import:
        return context.auto_import(node_id)
    if not policy.allow_globals_access and not policy.allow_locals_access:
        raise GuardRejection(
            f"Namespace access not allowed in {context.evaluation} mode"
        )
    else:
        raise NameError(f"{node_id} not found in locals, globals, nor builtins")


def _eval_or_create_duck(duck_type, context: EvaluationContext):
    policy = get_policy(context)
    # if allow-listed builtin is on type annotation, instantiate it
    if policy.can_call(duck_type):
        return duck_type()
    # if custom class is in type annotation, mock it
    return _create_duck_for_heap_type(duck_type)


def _create_duck_for_heap_type(duck_type):
    """Create an imitation of an object of a given type (a duck).

    Returns the duck or NOT_EVALUATED sentinel if duck could not be created.
    """
    duck = ImpersonatingDuck()
    try:
        # this only works for heap types, not builtins
        duck.__class__ = duck_type
        return duck
    except TypeError:
        pass
    return NOT_EVALUATED


SUPPORTED_EXTERNAL_GETITEM = {
    ("pandas", "core", "indexing", "_iLocIndexer"),
    ("pandas", "core", "indexing", "_LocIndexer"),
    ("pandas", "DataFrame"),
    ("pandas", "Series"),
    ("numpy", "ndarray"),
    ("numpy", "void"),
}


BUILTIN_GETITEM: set[InstancesHaveGetItem] = {
    dict,
    str,  # type: ignore[arg-type]
    bytes,  # type: ignore[arg-type]
    list,
    tuple,
    type,  # for type annotations like list[str]
    _Duck,
    collections.defaultdict,
    collections.deque,
    collections.OrderedDict,
    collections.ChainMap,
    collections.UserDict,
    collections.UserList,
    collections.UserString,  # type: ignore[arg-type]
    _DummyNamedTuple,
    _IdentitySubscript,
}


def _list_methods(cls, source=None):
    """For use on immutable objects or with methods returning a copy"""
    return [getattr(cls, k) for k in (source if source else dir(cls))]


dict_non_mutating_methods = ("copy", "keys", "values", "items")
list_non_mutating_methods = ("copy", "index", "count")
set_non_mutating_methods = set(dir(set)) & set(dir(frozenset))


dict_keys: type[collections.abc.KeysView] = type({}.keys())
dict_values: type = type({}.values())
dict_items: type = type({}.items())

NUMERICS = {int, float, complex}

ALLOWED_CALLS = {
    bytes,
    *_list_methods(bytes),
    bytes.__iter__,
    dict,
    *_list_methods(dict, dict_non_mutating_methods),
    dict.__iter__,
    dict_keys.__iter__,
    dict_values.__iter__,
    dict_items.__iter__,
    dict_keys.isdisjoint,
    list,
    *_list_methods(list, list_non_mutating_methods),
    list.__iter__,
    set,
    *_list_methods(set, set_non_mutating_methods),
    set.__iter__,
    frozenset,
    *_list_methods(frozenset),
    frozenset.__iter__,
    range,
    range.__iter__,
    str,
    *_list_methods(str),
    str.__iter__,
    tuple,
    *_list_methods(tuple),
    tuple.__iter__,
    bool,
    *_list_methods(bool),
    *NUMERICS,
    *[method for numeric_cls in NUMERICS for method in _list_methods(numeric_cls)],
    collections.deque,
    *_list_methods(collections.deque, list_non_mutating_methods),
    collections.deque.__iter__,
    collections.defaultdict,
    *_list_methods(collections.defaultdict, dict_non_mutating_methods),
    collections.defaultdict.__iter__,
    collections.OrderedDict,
    *_list_methods(collections.OrderedDict, dict_non_mutating_methods),
    collections.OrderedDict.__iter__,
    collections.UserDict,
    *_list_methods(collections.UserDict, dict_non_mutating_methods),
    collections.UserDict.__iter__,
    collections.UserList,
    *_list_methods(collections.UserList, list_non_mutating_methods),
    collections.UserList.__iter__,
    collections.UserString,
    *_list_methods(collections.UserString, dir(str)),
    collections.UserString.__iter__,
    collections.Counter,
    *_list_methods(collections.Counter, dict_non_mutating_methods),
    collections.Counter.__iter__,
    collections.Counter.elements,
    collections.Counter.most_common,
    object.__dir__,
    type.__dir__,
    _Duck.__dir__,
}

BUILTIN_GETATTR: set[MayHaveGetattr] = {
    *BUILTIN_GETITEM,
    set,
    frozenset,
    object,
    type,  # `type` handles a lot of generic cases, e.g. numbers as in `int.real`.
    *NUMERICS,
    dict_keys,
    MethodDescriptorType,
    ModuleType,
}


BUILTIN_OPERATIONS = {*BUILTIN_GETATTR}

EVALUATION_POLICIES = {
    "minimal": EvaluationPolicy(
        allow_builtins_access=True,
        allow_locals_access=False,
        allow_globals_access=False,
        allow_item_access=False,
        allow_attr_access=False,
        allowed_calls=set(),
        allow_any_calls=False,
        allow_all_operations=False,
    ),
    "limited": SelectivePolicy(
        allowed_getitem=BUILTIN_GETITEM,
        allowed_getitem_external=SUPPORTED_EXTERNAL_GETITEM,
        allowed_getattr=BUILTIN_GETATTR,
        allowed_getattr_external={
            # pandas Series/Frame implements custom `__getattr__`
            ("pandas", "DataFrame"),
            ("pandas", "Series"),
        },
        allowed_operations=BUILTIN_OPERATIONS,
        allow_builtins_access=True,
        allow_locals_access=True,
        allow_globals_access=True,
        allow_getitem_on_types=True,
        allowed_calls=ALLOWED_CALLS,
    ),
    "unsafe": EvaluationPolicy(
        allow_builtins_access=True,
        allow_locals_access=True,
        allow_globals_access=True,
        allow_attr_access=True,
        allow_item_access=True,
        allow_any_calls=True,
        allow_all_operations=True,
    ),
}


__all__ = [
    "guarded_eval",
    "eval_node",
    "GuardRejection",
    "EvaluationContext",
    "_unbind_method",
]<|MERGE_RESOLUTION|>--- conflicted
+++ resolved
@@ -691,12 +691,17 @@
 
 
 def _handle_annassign(node, context):
-    annotation_value = _resolve_annotation(eval_node(node.annotation, context), context)
-
-    # Use Value for generic types
-    use_value = (
-        isinstance(annotation_value, GENERIC_CONTAINER_TYPES) and node.value is not None
-    )
+    context_with_value = context.replace(current_value=getattr(node, "value", None))
+    annotation_result = eval_node(node.annotation, context_with_value)
+    if _is_type_annotation(annotation_result):
+        annotation_value = _resolve_annotation(annotation_result, context)
+        # Use Value for generic types
+        use_value = (
+            isinstance(annotation_value, GENERIC_CONTAINER_TYPES) and node.value is not None
+        )
+    else:
+        annotation_value = annotation_result
+        use_value = False
 
     # LOCAL VARIABLE
     if getattr(node, "simple", False) and isinstance(node.target, ast.Name):
@@ -968,27 +973,7 @@
     if isinstance(node, ast.Assign):
         return _handle_assign(node, context)
     if isinstance(node, ast.AnnAssign):
-<<<<<<< HEAD
         return _handle_annassign(node, context)
-=======
-        context_with_value = context.replace(current_value=getattr(node, "value", None))
-        if node.simple:
-            annotation_result = eval_node(node.annotation, context_with_value)
-            if _is_type_annotation(annotation_result):
-                value = _resolve_annotation(annotation_result, context)
-            else:
-                value = annotation_result
-            context.transient_locals[node.target.id] = value
-        # Handle non-simple annotated assignments only for self.x: type = value
-        if _is_instance_attribute_assignment(node.target, context):
-            annotation_result = eval_node(node.annotation, context_with_value)
-            if _is_type_annotation(annotation_result):
-                value = _resolve_annotation(annotation_result, context)
-            else:
-                value = annotation_result
-            context.class_transients[node.target.attr] = value
-        return None
->>>>>>> 135015a6
     if isinstance(node, ast.Expression):
         return eval_node(node.body, context)
     if isinstance(node, ast.Expr):
