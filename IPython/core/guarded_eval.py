--- conflicted
+++ resolved
@@ -564,11 +564,8 @@
 def _handle_assign(node: ast.Assign, context: EvaluationContext):
     value = eval_node(node.value, context)
     transient_locals = context.transient_locals
-<<<<<<< HEAD
     policy = get_policy(context)
-=======
     class_transients = context.class_transients
->>>>>>> 59e05012
     for target in node.targets:
         if isinstance(target, (ast.Tuple, ast.List)):
             # Handle unpacking assignment
@@ -603,10 +600,14 @@
 
                 # After starred
                 for i in range(star_or_last_idx + 1, len(targets)):
-<<<<<<< HEAD
-                    transient_locals[targets[i].id] = values[
-                        len(values) - (len(targets) - i)
-                    ]
+                    if _is_instance_attribute_assignment(targets[i], context):
+                        class_transients[targets[i].attr] = values[
+                            len(values) - (len(targets) - i)
+                        ]
+                    else:
+                        transient_locals[targets[i].id] = values[
+                            len(values) - (len(targets) - i)
+                        ]
         elif isinstance(target, ast.Subscript):
             if isinstance(target.value, ast.Name):
                 name = target.value.id
@@ -637,18 +638,8 @@
                 items[key] = value
                 duck_container = _Duck(attributes=attributes, items=items)
                 transient_locals[name] = duck_container
-=======
-                    if _is_instance_attribute_assignment(targets[i], context):
-                        class_transients[targets[i].attr] = values[
-                            len(values) - (len(targets) - i)
-                        ]
-                    else:
-                        transient_locals[targets[i].id] = values[
-                            len(values) - (len(targets) - i)
-                        ]
         elif _is_instance_attribute_assignment(target, context):
             class_transients[target.attr] = value
->>>>>>> 59e05012
         else:
             transient_locals[target.id] = value
     return None
