--- conflicted
+++ resolved
@@ -200,7 +200,6 @@
         return super(SeparateUnicode, self).validate(obj, value)
 
 
-<<<<<<< HEAD
 class _IPythonMainModuleBase(types.ModuleType):
     def __init__(self) -> None:
         super().__init__(
@@ -244,13 +243,6 @@
                 raise AttributeError(f"module {self.__name__} has no attribute {item}")
 
     return IPythonMainModule
-=======
-@undoc
-class DummyMod:
-    """A dummy module used for IPython's interactive module when
-    a namespace must be assigned to the module's __dict__."""
-    __spec__ = None
->>>>>>> 1b24ed0a
 
 
 class ExecutionInfo:
