# -*- coding: utf-8 -*-
"""
Main IPython Component
"""

#-----------------------------------------------------------------------------
#  Copyright (C) 2001 Janko Hauser <jhauser@zscout.de>
#  Copyright (C) 2001-2007 Fernando Perez. <fperez@colorado.edu>
#  Copyright (C) 2008-2009  The IPython Development Team
#
#  Distributed under the terms of the BSD License.  The full license is in
#  the file COPYING, distributed as part of this software.
#-----------------------------------------------------------------------------

#-----------------------------------------------------------------------------
# Imports
#-----------------------------------------------------------------------------

from __future__ import with_statement

import __builtin__
import StringIO
import bdb
import codeop
import exceptions
import new
import os
import re
import string
import sys
import tempfile
from contextlib import nested

from IPython.core import ultratb
from IPython.core import debugger, oinspect
from IPython.core import shadowns
from IPython.core import history as ipcorehist
from IPython.core import prefilter
from IPython.core.alias import AliasManager
from IPython.core.builtin_trap import BuiltinTrap
from IPython.core.display_trap import DisplayTrap
from IPython.core.fakemodule import FakeModule, init_fakemod_dict
from IPython.core.logger import Logger
from IPython.core.magic import Magic
from IPython.core.prompts import CachedOutput
from IPython.core.prefilter import PrefilterManager
from IPython.core.component import Component
from IPython.core.usage import interactive_usage, default_banner
from IPython.core.error import TryNext, UsageError

from IPython.utils import pickleshare
from IPython.external.Itpl import ItplNS
from IPython.lib.backgroundjobs import BackgroundJobManager
from IPython.utils.ipstruct import Struct
from IPython.utils import PyColorize
from IPython.utils.genutils import *
from IPython.utils.genutils import get_ipython_dir
from IPython.utils.platutils import toggle_set_term_title, set_term_title
from IPython.utils.strdispatch import StrDispatch
from IPython.utils.syspathcontext import prepended_to_syspath

# from IPython.utils import growl
# growl.start("IPython")

from IPython.utils.traitlets import (
    Int, Str, CBool, CaselessStrEnum, Enum, List, Unicode
)

#-----------------------------------------------------------------------------
# Globals
#-----------------------------------------------------------------------------


# store the builtin raw_input globally, and use this always, in case user code
# overwrites it (like wx.py.PyShell does)
raw_input_original = raw_input

# compiled regexps for autoindent management
dedent_re = re.compile(r'^\s+raise|^\s+return|^\s+pass')


#-----------------------------------------------------------------------------
# Utilities
#-----------------------------------------------------------------------------


ini_spaces_re = re.compile(r'^(\s+)')


def num_ini_spaces(strng):
    """Return the number of initial spaces in a string"""

    ini_spaces = ini_spaces_re.match(strng)
    if ini_spaces:
        return ini_spaces.end()
    else:
        return 0


def softspace(file, newvalue):
    """Copied from code.py, to remove the dependency"""

    oldvalue = 0
    try:
        oldvalue = file.softspace
    except AttributeError:
        pass
    try:
        file.softspace = newvalue
    except (AttributeError, TypeError):
        # "attribute-less object" or "read-only attributes"
        pass
    return oldvalue


class SpaceInInput(exceptions.Exception): pass

class Bunch: pass

class InputList(list):
    """Class to store user input.

    It's basically a list, but slices return a string instead of a list, thus
    allowing things like (assuming 'In' is an instance):

    exec In[4:7]

    or

    exec In[5:9] + In[14] + In[21:25]"""

    def __getslice__(self,i,j):
        return ''.join(list.__getslice__(self,i,j))


class SyntaxTB(ultratb.ListTB):
    """Extension which holds some state: the last exception value"""

    def __init__(self,color_scheme = 'NoColor'):
        ultratb.ListTB.__init__(self,color_scheme)
        self.last_syntax_error = None

    def __call__(self, etype, value, elist):
        self.last_syntax_error = value
        ultratb.ListTB.__call__(self,etype,value,elist)

    def clear_err_state(self):
        """Return the current error state and clear it"""
        e = self.last_syntax_error
        self.last_syntax_error = None
        return e


def get_default_editor():
    try:
        ed = os.environ['EDITOR']
    except KeyError:
        if os.name == 'posix':
            ed = 'vi'  # the only one guaranteed to be there!
        else:
            ed = 'notepad' # same in Windows!
    return ed


class SeparateStr(Str):
    """A Str subclass to validate separate_in, separate_out, etc.

    This is a Str based traitlet that converts '0'->'' and '\\n'->'\n'.
    """

    def validate(self, obj, value):
        if value == '0': value = ''
        value = value.replace('\\n','\n')
        return super(SeparateStr, self).validate(obj, value)


#-----------------------------------------------------------------------------
# Main IPython class
#-----------------------------------------------------------------------------


class InteractiveShell(Component, Magic):
    """An enhanced, interactive shell for Python."""

    autocall = Enum((0,1,2), config=True)
    autoedit_syntax = CBool(False, config=True)
    autoindent = CBool(True, config=True)
    automagic = CBool(True, config=True)
    banner = Str('')
    banner1 = Str(default_banner, config=True)
    banner2 = Str('', config=True)
    cache_size = Int(1000, config=True)
    color_info = CBool(True, config=True)
    colors = CaselessStrEnum(('NoColor','LightBG','Linux'), 
                             default_value='LightBG', config=True)
    confirm_exit = CBool(True, config=True)
    debug = CBool(False, config=True)
    deep_reload = CBool(False, config=True)
    # This display_banner only controls whether or not self.show_banner()
    # is called when mainloop/interact are called.  The default is False
    # because for the terminal based application, the banner behavior
    # is controlled by Global.display_banner, which IPythonApp looks at
    # to determine if *it* should call show_banner() by hand or not.
    display_banner = CBool(False) # This isn't configurable!
    embedded = CBool(False)
    embedded_active = CBool(False)
    editor = Str(get_default_editor(), config=True)
    filename = Str("<ipython console>")
    ipythondir= Unicode('', config=True) # Set to get_ipython_dir() in __init__
    logstart = CBool(False, config=True)
    logfile = Str('', config=True)
    logappend = Str('', config=True)
    object_info_string_level = Enum((0,1,2), default_value=0,
                                    config=True)
    pager = Str('less', config=True)
    pdb = CBool(False, config=True)
    pprint = CBool(True, config=True)
    profile = Str('', config=True)
    prompt_in1 = Str('In [\\#]: ', config=True)
    prompt_in2 = Str('   .\\D.: ', config=True)
    prompt_out = Str('Out[\\#]: ', config=True)
    prompts_pad_left = CBool(True, config=True)
    quiet = CBool(False, config=True)

    readline_use = CBool(True, config=True)
    readline_merge_completions = CBool(True, config=True)
    readline_omit__names = Enum((0,1,2), default_value=0, config=True)
    readline_remove_delims = Str('-/~', config=True)
    readline_parse_and_bind = List([
            'tab: complete',
            '"\C-l": possible-completions',
            'set show-all-if-ambiguous on',
            '"\C-o": tab-insert',
            '"\M-i": "    "',
            '"\M-o": "\d\d\d\d"',
            '"\M-I": "\d\d\d\d"',
            '"\C-r": reverse-search-history',
            '"\C-s": forward-search-history',
            '"\C-p": history-search-backward',
            '"\C-n": history-search-forward',
            '"\e[A": history-search-backward',
            '"\e[B": history-search-forward',
            '"\C-k": kill-line',
            '"\C-u": unix-line-discard',
        ], allow_none=False, config=True)

    screen_length = Int(0, config=True)
    
    # Use custom TraitletTypes that convert '0'->'' and '\\n'->'\n'
    separate_in = SeparateStr('\n', config=True)
    separate_out = SeparateStr('', config=True)
    separate_out2 = SeparateStr('', config=True)

    system_header = Str('IPython system call: ', config=True)
    system_verbose = CBool(False, config=True)
    term_title = CBool(False, config=True)
    wildcards_case_sensitive = CBool(True, config=True)
    xmode = CaselessStrEnum(('Context','Plain', 'Verbose'), 
                            default_value='Context', config=True)

    autoexec = List(allow_none=False)

    # class attribute to indicate whether the class supports threads or not.
    # Subclasses with thread support should override this as needed.
    isthreaded = False

    def __init__(self, parent=None, config=None, ipythondir=None, usage=None,
                 user_ns=None, user_global_ns=None,
                 banner1=None, banner2=None, display_banner=None,
                 custom_exceptions=((),None)):

        # This is where traitlets with a config_key argument are updated
        # from the values on config.
        super(InteractiveShell, self).__init__(parent, config=config)

        # These are relatively independent and stateless
        self.init_ipythondir(ipythondir)
        self.init_instance_attrs()
        self.init_term_title()
        self.init_usage(usage)
        self.init_banner(banner1, banner2, display_banner)

        # Create namespaces (user_ns, user_global_ns, etc.)
        self.init_create_namespaces(user_ns, user_global_ns)
        # This has to be done after init_create_namespaces because it uses
        # something in self.user_ns, but before init_sys_modules, which
        # is the first thing to modify sys.
        self.save_sys_module_state()
        self.init_sys_modules()

        self.init_history()
        self.init_encoding()
        self.init_prefilter()

        Magic.__init__(self, self)

        self.init_syntax_highlighting()
        self.init_hooks()
        self.init_pushd_popd_magic()
        self.init_traceback_handlers(custom_exceptions)
        self.init_user_ns()
        self.init_logger()
        self.init_alias()
        self.init_builtins()
        
        # pre_config_initialization
        self.init_shadow_hist()

        # The next section should contain averything that was in ipmaker.
        self.init_logstart()

        # The following was in post_config_initialization
        self.init_inspector()
        self.init_readline()
        self.init_prompts()
        self.init_displayhook()
        self.init_reload_doctest()
        self.init_magics()
        self.init_pdb()
        self.hooks.late_startup_hook()

    def get_ipython(self):
        return self

    #-------------------------------------------------------------------------
    # Traitlet changed handlers
    #-------------------------------------------------------------------------

    def _banner1_changed(self):
        self.compute_banner()

    def _banner2_changed(self):
        self.compute_banner()

    def _ipythondir_changed(self, name, new):
        if not os.path.isdir(new):
            os.makedirs(new, mode = 0777)
        if not os.path.isdir(self.ipython_extension_dir):
            os.makedirs(self.ipython_extension_dir, mode = 0777)

    @property
    def ipython_extension_dir(self):
        return os.path.join(self.ipythondir, 'extensions')

    @property
    def usable_screen_length(self):
        if self.screen_length == 0:
            return 0
        else:
            num_lines_bot = self.separate_in.count('\n')+1
            return self.screen_length - num_lines_bot

    def _term_title_changed(self, name, new_value):
        self.init_term_title()

    def set_autoindent(self,value=None):
        """Set the autoindent flag, checking for readline support.

        If called with no arguments, it acts as a toggle."""

        if not self.has_readline:
            if os.name == 'posix':
                warn("The auto-indent feature requires the readline library")
            self.autoindent = 0
            return
        if value is None:
            self.autoindent = not self.autoindent
        else:
            self.autoindent = value

    #-------------------------------------------------------------------------
    # init_* methods called by __init__
    #-------------------------------------------------------------------------

    def init_ipythondir(self, ipythondir):
        if ipythondir is not None:
            self.ipythondir = ipythondir
            self.config.Global.ipythondir = self.ipythondir
            return

        if hasattr(self.config.Global, 'ipythondir'):
            self.ipythondir = self.config.Global.ipythondir
        else:
            self.ipythondir = get_ipython_dir()

        # All children can just read this
        self.config.Global.ipythondir = self.ipythondir

    def init_instance_attrs(self):
        self.jobs = BackgroundJobManager()
        self.more = False

        # command compiler
        self.compile = codeop.CommandCompiler()

        # User input buffer
        self.buffer = []

        # Make an empty namespace, which extension writers can rely on both
        # existing and NEVER being used by ipython itself.  This gives them a
        # convenient location for storing additional information and state
        # their extensions may require, without fear of collisions with other
        # ipython names that may develop later.
        self.meta = Struct()

        # Object variable to store code object waiting execution.  This is
        # used mainly by the multithreaded shells, but it can come in handy in
        # other situations.  No need to use a Queue here, since it's a single
        # item which gets cleared once run.
        self.code_to_run = None

        # Flag to mark unconditional exit
        self.exit_now = False

        # Temporary files used for various purposes.  Deleted at exit.
        self.tempfiles = []

        # Keep track of readline usage (later set by init_readline)
        self.has_readline = False

        # keep track of where we started running (mainly for crash post-mortem)
        # This is not being used anywhere currently.
        self.starting_dir = os.getcwd()

        # Indentation management
        self.indent_current_nsp = 0

    def init_term_title(self):
        # Enable or disable the terminal title.
        if self.term_title:
            toggle_set_term_title(True)
            set_term_title('IPython: ' + abbrev_cwd())
        else:
            toggle_set_term_title(False)

    def init_usage(self, usage=None):
        if usage is None:
            self.usage = interactive_usage
        else:
            self.usage = usage

    def init_encoding(self):
        # Get system encoding at startup time.  Certain terminals (like Emacs
        # under Win32 have it set to None, and we need to have a known valid
        # encoding to use in the raw_input() method
        try:
            self.stdin_encoding = sys.stdin.encoding or 'ascii'
        except AttributeError:
            self.stdin_encoding = 'ascii'

    def init_syntax_highlighting(self):
        # Python source parser/formatter for syntax highlighting
        pyformat = PyColorize.Parser().format
        self.pycolorize = lambda src: pyformat(src,'str',self.colors)

    def init_pushd_popd_magic(self):
        # for pushd/popd management
        try:
            self.home_dir = get_home_dir()
        except HomeDirError, msg:
            fatal(msg)

        self.dir_stack = []

    def init_logger(self):
        self.logger = Logger(self, logfname='ipython_log.py', logmode='rotate')
        # local shortcut, this is used a LOT
        self.log = self.logger.log

    def init_logstart(self):
        if self.logappend:
            self.magic_logstart(self.logappend + ' append')
        elif self.logfile:
            self.magic_logstart(self.logfile)
        elif self.logstart:
            self.magic_logstart()

    def init_builtins(self):
        self.builtin_trap = BuiltinTrap(self)

    def init_inspector(self):
        # Object inspector
        self.inspector = oinspect.Inspector(oinspect.InspectColors,
                                            PyColorize.ANSICodeColors,
                                            'NoColor',
                                            self.object_info_string_level)

    def init_prompts(self):
        # Initialize cache, set in/out prompts and printing system
        self.outputcache = CachedOutput(self,
                                        self.cache_size,
                                        self.pprint,
                                        input_sep = self.separate_in,
                                        output_sep = self.separate_out,
                                        output_sep2 = self.separate_out2,
                                        ps1 = self.prompt_in1,
                                        ps2 = self.prompt_in2,
                                        ps_out = self.prompt_out,
                                        pad_left = self.prompts_pad_left)

        # user may have over-ridden the default print hook:
        try:
            self.outputcache.__class__.display = self.hooks.display
        except AttributeError:
            pass

    def init_displayhook(self):
        self.display_trap = DisplayTrap(self, self.outputcache)

    def init_reload_doctest(self):
        # Do a proper resetting of doctest, including the necessary displayhook
        # monkeypatching
        try:
            doctest_reload()
        except ImportError:
            warn("doctest module does not exist.")

    #-------------------------------------------------------------------------
    # Things related to the banner
    #-------------------------------------------------------------------------

    def init_banner(self, banner1, banner2, display_banner):
        if banner1 is not None:
            self.banner1 = banner1
        if banner2 is not None:
            self.banner2 = banner2
        if display_banner is not None:
            self.display_banner = display_banner
        self.compute_banner()

    def show_banner(self, banner=None):
        if banner is None:
            banner = self.banner
        self.write(banner)

    def compute_banner(self):
        self.banner = self.banner1 + '\n'
        if self.profile:
            self.banner += '\nIPython profile: %s\n' % self.profile
        if self.banner2:
            self.banner += '\n' + self.banner2 + '\n'

    #-------------------------------------------------------------------------
    # Things related to injections into the sys module
    #-------------------------------------------------------------------------

    def save_sys_module_state(self):
        """Save the state of hooks in the sys module.

        This has to be called after self.user_ns is created.
        """
        self._orig_sys_module_state = {}
        self._orig_sys_module_state['stdin'] = sys.stdin
        self._orig_sys_module_state['stdout'] = sys.stdout
        self._orig_sys_module_state['stderr'] = sys.stderr
        self._orig_sys_module_state['excepthook'] = sys.excepthook
        try:
            self._orig_sys_modules_main_name = self.user_ns['__name__']
        except KeyError:
            pass

    def restore_sys_module_state(self):
        """Restore the state of the sys module."""
        try:
            for k, v in self._orig_sys_module_state.items():
                setattr(sys, k, v)
        except AttributeError:
            pass
        try:
            delattr(sys, 'ipcompleter')
        except AttributeError:
            pass
        # Reset what what done in self.init_sys_modules
        try:
            sys.modules[self.user_ns['__name__']] = self._orig_sys_modules_main_name
        except (AttributeError, KeyError):
            pass

    #-------------------------------------------------------------------------
    # Things related to hooks
    #-------------------------------------------------------------------------

    def init_hooks(self):
        # hooks holds pointers used for user-side customizations
        self.hooks = Struct()

        self.strdispatchers = {}

        # Set all default hooks, defined in the IPython.hooks module.
        import IPython.core.hooks
        hooks = IPython.core.hooks
        for hook_name in hooks.__all__:
            # default hooks have priority 100, i.e. low; user hooks should have
            # 0-100 priority
            self.set_hook(hook_name,getattr(hooks,hook_name), 100)

    def set_hook(self,name,hook, priority = 50, str_key = None, re_key = None):
        """set_hook(name,hook) -> sets an internal IPython hook.

        IPython exposes some of its internal API as user-modifiable hooks.  By
        adding your function to one of these hooks, you can modify IPython's 
        behavior to call at runtime your own routines."""

        # At some point in the future, this should validate the hook before it
        # accepts it.  Probably at least check that the hook takes the number
        # of args it's supposed to.
        
        f = new.instancemethod(hook,self,self.__class__)

        # check if the hook is for strdispatcher first
        if str_key is not None:
            sdp = self.strdispatchers.get(name, StrDispatch())
            sdp.add_s(str_key, f, priority )
            self.strdispatchers[name] = sdp
            return
        if re_key is not None:
            sdp = self.strdispatchers.get(name, StrDispatch())
            sdp.add_re(re.compile(re_key), f, priority )
            self.strdispatchers[name] = sdp
            return
            
        dp = getattr(self.hooks, name, None)
        if name not in IPython.core.hooks.__all__:
            print "Warning! Hook '%s' is not one of %s" % (name, IPython.core.hooks.__all__ )
        if not dp:
            dp = IPython.core.hooks.CommandChainDispatcher()
        
        try:
            dp.add(f,priority)
        except AttributeError:
            # it was not commandchain, plain old func - replace
            dp = f

        setattr(self.hooks,name, dp)

    #-------------------------------------------------------------------------
    # Things related to the "main" module
    #-------------------------------------------------------------------------

    def new_main_mod(self,ns=None):
        """Return a new 'main' module object for user code execution.
        """
        main_mod = self._user_main_module
        init_fakemod_dict(main_mod,ns)
        return main_mod

    def cache_main_mod(self,ns,fname):
        """Cache a main module's namespace.

        When scripts are executed via %run, we must keep a reference to the
        namespace of their __main__ module (a FakeModule instance) around so
        that Python doesn't clear it, rendering objects defined therein
        useless.

        This method keeps said reference in a private dict, keyed by the
        absolute path of the module object (which corresponds to the script
        path).  This way, for multiple executions of the same script we only
        keep one copy of the namespace (the last one), thus preventing memory
        leaks from old references while allowing the objects from the last
        execution to be accessible.

        Note: we can not allow the actual FakeModule instances to be deleted,
        because of how Python tears down modules (it hard-sets all their
        references to None without regard for reference counts).  This method
        must therefore make a *copy* of the given namespace, to allow the
        original module's __dict__ to be cleared and reused.

        
        Parameters
        ----------
          ns : a namespace (a dict, typically)

          fname : str
            Filename associated with the namespace.

        Examples
        --------

        In [10]: import IPython

        In [11]: _ip.cache_main_mod(IPython.__dict__,IPython.__file__)

        In [12]: IPython.__file__ in _ip._main_ns_cache
        Out[12]: True
        """
        self._main_ns_cache[os.path.abspath(fname)] = ns.copy()

    def clear_main_mod_cache(self):
        """Clear the cache of main modules.

        Mainly for use by utilities like %reset.

        Examples
        --------

        In [15]: import IPython

        In [16]: _ip.cache_main_mod(IPython.__dict__,IPython.__file__)

        In [17]: len(_ip._main_ns_cache) > 0
        Out[17]: True

        In [18]: _ip.clear_main_mod_cache()

        In [19]: len(_ip._main_ns_cache) == 0
        Out[19]: True
        """
        self._main_ns_cache.clear()

    #-------------------------------------------------------------------------
    # Things related to debugging
    #-------------------------------------------------------------------------

    def init_pdb(self):
        # Set calling of pdb on exceptions
        # self.call_pdb is a property
        self.call_pdb = self.pdb

    def _get_call_pdb(self):
        return self._call_pdb

    def _set_call_pdb(self,val):

        if val not in (0,1,False,True):
            raise ValueError,'new call_pdb value must be boolean'

        # store value in instance
        self._call_pdb = val

        # notify the actual exception handlers
        self.InteractiveTB.call_pdb = val
        if self.isthreaded:
            try:
                self.sys_excepthook.call_pdb = val
            except:
                warn('Failed to activate pdb for threaded exception handler')

    call_pdb = property(_get_call_pdb,_set_call_pdb,None,
                        'Control auto-activation of pdb at exceptions')

    def debugger(self,force=False):
        """Call the pydb/pdb debugger.

        Keywords:

          - force(False): by default, this routine checks the instance call_pdb
          flag and does not actually invoke the debugger if the flag is false.
          The 'force' option forces the debugger to activate even if the flag
          is false.
        """

        if not (force or self.call_pdb):
            return

        if not hasattr(sys,'last_traceback'):
            error('No traceback has been produced, nothing to debug.')
            return

        # use pydb if available
        if debugger.has_pydb:
            from pydb import pm
        else:
            # fallback to our internal debugger
            pm = lambda : self.InteractiveTB.debugger(force=True)
        self.history_saving_wrapper(pm)()

    #-------------------------------------------------------------------------
    # Things related to IPython's various namespaces
    #-------------------------------------------------------------------------

    def init_create_namespaces(self, user_ns=None, user_global_ns=None):
        # Create the namespace where the user will operate.  user_ns is
        # normally the only one used, and it is passed to the exec calls as
        # the locals argument.  But we do carry a user_global_ns namespace
        # given as the exec 'globals' argument,  This is useful in embedding
        # situations where the ipython shell opens in a context where the
        # distinction between locals and globals is meaningful.  For
        # non-embedded contexts, it is just the same object as the user_ns dict.

        # FIXME. For some strange reason, __builtins__ is showing up at user
        # level as a dict instead of a module. This is a manual fix, but I
        # should really track down where the problem is coming from. Alex
        # Schmolck reported this problem first.

        # A useful post by Alex Martelli on this topic:
        # Re: inconsistent value from __builtins__
        # Von: Alex Martelli <aleaxit@yahoo.com>
        # Datum: Freitag 01 Oktober 2004 04:45:34 nachmittags/abends
        # Gruppen: comp.lang.python

        # Michael Hohn <hohn@hooknose.lbl.gov> wrote:
        # > >>> print type(builtin_check.get_global_binding('__builtins__'))
        # > <type 'dict'>
        # > >>> print type(__builtins__)
        # > <type 'module'>
        # > Is this difference in return value intentional?

        # Well, it's documented that '__builtins__' can be either a dictionary
        # or a module, and it's been that way for a long time. Whether it's
        # intentional (or sensible), I don't know. In any case, the idea is
        # that if you need to access the built-in namespace directly, you
        # should start with "import __builtin__" (note, no 's') which will
        # definitely give you a module. Yeah, it's somewhat confusing:-(.

        # These routines return properly built dicts as needed by the rest of
        # the code, and can also be used by extension writers to generate
        # properly initialized namespaces.
        user_ns, user_global_ns = self.make_user_namespaces(user_ns,
            user_global_ns)

        # Assign namespaces
        # This is the namespace where all normal user variables live
        self.user_ns = user_ns
        self.user_global_ns = user_global_ns

        # An auxiliary namespace that checks what parts of the user_ns were
        # loaded at startup, so we can list later only variables defined in
        # actual interactive use.  Since it is always a subset of user_ns, it
        # doesn't need to be seaparately tracked in the ns_table
        self.user_config_ns = {}

        # A namespace to keep track of internal data structures to prevent
        # them from cluttering user-visible stuff.  Will be updated later
        self.internal_ns = {}

        # Now that FakeModule produces a real module, we've run into a nasty
        # problem: after script execution (via %run), the module where the user
        # code ran is deleted.  Now that this object is a true module (needed
        # so docetst and other tools work correctly), the Python module
        # teardown mechanism runs over it, and sets to None every variable
        # present in that module.  Top-level references to objects from the
        # script survive, because the user_ns is updated with them.  However,
        # calling functions defined in the script that use other things from
        # the script will fail, because the function's closure had references
        # to the original objects, which are now all None.  So we must protect
        # these modules from deletion by keeping a cache.
        # 
        # To avoid keeping stale modules around (we only need the one from the
        # last run), we use a dict keyed with the full path to the script, so
        # only the last version of the module is held in the cache.  Note,
        # however, that we must cache the module *namespace contents* (their
        # __dict__).  Because if we try to cache the actual modules, old ones
        # (uncached) could be destroyed while still holding references (such as
        # those held by GUI objects that tend to be long-lived)>
        # 
        # The %reset command will flush this cache.  See the cache_main_mod()
        # and clear_main_mod_cache() methods for details on use.

        # This is the cache used for 'main' namespaces
        self._main_ns_cache = {}
        # And this is the single instance of FakeModule whose __dict__ we keep
        # copying and clearing for reuse on each %run
        self._user_main_module = FakeModule()

        # A table holding all the namespaces IPython deals with, so that
        # introspection facilities can search easily.
        self.ns_table = {'user':user_ns,
                         'user_global':user_global_ns,
                         'internal':self.internal_ns,
                         'builtin':__builtin__.__dict__
                         }

        # Similarly, track all namespaces where references can be held and that
        # we can safely clear (so it can NOT include builtin).  This one can be
        # a simple list.
        self.ns_refs_table = [ user_ns, user_global_ns, self.user_config_ns,
                               self.internal_ns, self._main_ns_cache ]

    def init_sys_modules(self):
        # We need to insert into sys.modules something that looks like a
        # module but which accesses the IPython namespace, for shelve and
        # pickle to work interactively. Normally they rely on getting
        # everything out of __main__, but for embedding purposes each IPython
        # instance has its own private namespace, so we can't go shoving
        # everything into __main__.

        # note, however, that we should only do this for non-embedded
        # ipythons, which really mimic the __main__.__dict__ with their own
        # namespace.  Embedded instances, on the other hand, should not do
        # this because they need to manage the user local/global namespaces
        # only, but they live within a 'normal' __main__ (meaning, they
        # shouldn't overtake the execution environment of the script they're
        # embedded in).

        # This is overridden in the InteractiveShellEmbed subclass to a no-op.

        try:
            main_name = self.user_ns['__name__']
        except KeyError:
            raise KeyError('user_ns dictionary MUST have a "__name__" key')
        else:
            sys.modules[main_name] = FakeModule(self.user_ns)

    def make_user_namespaces(self, user_ns=None, user_global_ns=None):
        """Return a valid local and global user interactive namespaces.

        This builds a dict with the minimal information needed to operate as a
        valid IPython user namespace, which you can pass to the various
        embedding classes in ipython. The default implementation returns the
        same dict for both the locals and the globals to allow functions to
        refer to variables in the namespace. Customized implementations can
        return different dicts. The locals dictionary can actually be anything
        following the basic mapping protocol of a dict, but the globals dict
        must be a true dict, not even a subclass. It is recommended that any
        custom object for the locals namespace synchronize with the globals
        dict somehow.

        Raises TypeError if the provided globals namespace is not a true dict.

        :Parameters:
            user_ns : dict-like, optional
                The current user namespace. The items in this namespace should
                be included in the output. If None, an appropriate blank
                namespace should be created.
            user_global_ns : dict, optional
                The current user global namespace. The items in this namespace
                should be included in the output. If None, an appropriate
                blank namespace should be created.

        :Returns:
            A tuple pair of dictionary-like object to be used as the local namespace
            of the interpreter and a dict to be used as the global namespace.
        """

        if user_ns is None:
            # Set __name__ to __main__ to better match the behavior of the
            # normal interpreter.
            user_ns = {'__name__'     :'__main__',
                       '__builtins__' : __builtin__,
                      }
        else:
            user_ns.setdefault('__name__','__main__')
            user_ns.setdefault('__builtins__',__builtin__)

        if user_global_ns is None:
            user_global_ns = user_ns
        if type(user_global_ns) is not dict:
            raise TypeError("user_global_ns must be a true dict; got %r"
                % type(user_global_ns))

        return user_ns, user_global_ns

    def init_user_ns(self):
        """Initialize all user-visible namespaces to their minimum defaults.

        Certain history lists are also initialized here, as they effectively
        act as user namespaces.

        Notes
        -----
        All data structures here are only filled in, they are NOT reset by this
        method.  If they were not empty before, data will simply be added to
        therm.
        """
        # Store myself as the public api!!!
        self.user_ns['get_ipython'] = self.get_ipython

        # make global variables for user access to the histories
        self.user_ns['_ih'] = self.input_hist
        self.user_ns['_oh'] = self.output_hist
        self.user_ns['_dh'] = self.dir_hist

        # user aliases to input and output histories
        self.user_ns['In']  = self.input_hist
        self.user_ns['Out'] = self.output_hist

        self.user_ns['_sh'] = shadowns

        # Put 'help' in the user namespace
        try:
            from site import _Helper
            self.user_ns['help'] = _Helper()
        except ImportError:
            warn('help() not available - check site.py')

    def reset(self):
        """Clear all internal namespaces.

        Note that this is much more aggressive than %reset, since it clears
        fully all namespaces, as well as all input/output lists.
        """
        for ns in self.ns_refs_table:
            ns.clear()

        self.alias_manager.clear_aliases()

        # Clear input and output histories
        self.input_hist[:] = []
        self.input_hist_raw[:] = []
        self.output_hist.clear()

        # Restore the user namespaces to minimal usability
        self.init_user_ns()

        # Restore the default and user aliases
        self.alias_manager.init_aliases()

    def push(self, variables, interactive=True):
        """Inject a group of variables into the IPython user namespace.

        Parameters
        ----------
        variables : dict, str or list/tuple of str
            The variables to inject into the user's namespace.  If a dict,
            a simple update is done.  If a str, the string is assumed to 
            have variable names separated by spaces.  A list/tuple of str
            can also be used to give the variable names.  If just the variable
            names are give (list/tuple/str) then the variable values looked
            up in the callers frame.
        interactive : bool
            If True (default), the variables will be listed with the ``who``
            magic.
        """
        vdict = None

        # We need a dict of name/value pairs to do namespace updates.
        if isinstance(variables, dict):
            vdict = variables
        elif isinstance(variables, (basestring, list, tuple)):
            if isinstance(variables, basestring):
                vlist = variables.split()
            else:
                vlist = variables
            vdict = {}
            cf = sys._getframe(1)
            for name in vlist:
                try:
                    vdict[name] = eval(name, cf.f_globals, cf.f_locals)
                except:
                    print ('Could not get variable %s from %s' %
                           (name,cf.f_code.co_name))
        else:
            raise ValueError('variables must be a dict/str/list/tuple')
            
        # Propagate variables to user namespace
        self.user_ns.update(vdict)

        # And configure interactive visibility
        config_ns = self.user_config_ns
        if interactive:
            for name, val in vdict.iteritems():
                config_ns.pop(name, None)
        else:
            for name,val in vdict.iteritems():
                config_ns[name] = val

    #-------------------------------------------------------------------------
    # Things related to history management
    #-------------------------------------------------------------------------

    def init_history(self):
        # List of input with multi-line handling.
        self.input_hist = InputList()
        # This one will hold the 'raw' input history, without any
        # pre-processing.  This will allow users to retrieve the input just as
        # it was exactly typed in by the user, with %hist -r.
        self.input_hist_raw = InputList()

        # list of visited directories
        try:
            self.dir_hist = [os.getcwd()]
        except OSError:
            self.dir_hist = []

        # dict of output history
        self.output_hist = {}

        # Now the history file
        if self.profile:
            histfname = 'history-%s' % self.profile
        else:
            histfname = 'history'
        self.histfile = os.path.join(self.ipythondir, histfname)

        # Fill the history zero entry, user counter starts at 1
        self.input_hist.append('\n')
        self.input_hist_raw.append('\n')

    def init_shadow_hist(self):
        try:
            self.db = pickleshare.PickleShareDB(self.ipythondir + "/db")
        except exceptions.UnicodeDecodeError:
            print "Your ipythondir can't be decoded to unicode!"
            print "Please set HOME environment variable to something that"
            print r"only has ASCII characters, e.g. c:\home"
            print "Now it is", self.ipythondir
            sys.exit()
        self.shadowhist = ipcorehist.ShadowHist(self.db)

    def savehist(self):
        """Save input history to a file (via readline library)."""

        if not self.has_readline:
            return
        
        try:
            self.readline.write_history_file(self.histfile)
        except:
            print 'Unable to save IPython command history to file: ' + \
                  `self.histfile`

    def reloadhist(self):
        """Reload the input history from disk file."""

        if self.has_readline:
            try:
                self.readline.clear_history()
                self.readline.read_history_file(self.shell.histfile)
            except AttributeError:
                pass

    def history_saving_wrapper(self, func):
        """ Wrap func for readline history saving

        Convert func into callable that saves & restores
        history around the call """

        if not self.has_readline:
            return func

        def wrapper():
            self.savehist()
            try:
                func()
            finally:
                readline.read_history_file(self.histfile)
        return wrapper

    #-------------------------------------------------------------------------
    # Things related to exception handling and tracebacks (not debugging)
    #-------------------------------------------------------------------------

    def init_traceback_handlers(self, custom_exceptions):
        # Syntax error handler.
        self.SyntaxTB = SyntaxTB(color_scheme='NoColor')
        
        # The interactive one is initialized with an offset, meaning we always
        # want to remove the topmost item in the traceback, which is our own
        # internal code. Valid modes: ['Plain','Context','Verbose']
        self.InteractiveTB = ultratb.AutoFormattedTB(mode = 'Plain',
                                                     color_scheme='NoColor',
                                                     tb_offset = 1)

        # IPython itself shouldn't crash. This will produce a detailed
        # post-mortem if it does.  But we only install the crash handler for
        # non-threaded shells, the threaded ones use a normal verbose reporter
        # and lose the crash handler.  This is because exceptions in the main
        # thread (such as in GUI code) propagate directly to sys.excepthook,
        # and there's no point in printing crash dumps for every user exception.
        if self.isthreaded:
            ipCrashHandler = ultratb.FormattedTB()
        else:
            from IPython.core import crashhandler
            ipCrashHandler = crashhandler.IPythonCrashHandler(self)
        self.set_crash_handler(ipCrashHandler)

        # and add any custom exception handlers the user may have specified
        self.set_custom_exc(*custom_exceptions)

    def set_crash_handler(self, crashHandler):
        """Set the IPython crash handler.

        This must be a callable with a signature suitable for use as
        sys.excepthook."""

        # Install the given crash handler as the Python exception hook
        sys.excepthook = crashHandler
        
        # The instance will store a pointer to this, so that runtime code
        # (such as magics) can access it.  This is because during the
        # read-eval loop, it gets temporarily overwritten (to deal with GUI
        # frameworks).
        self.sys_excepthook = sys.excepthook

    def set_custom_exc(self,exc_tuple,handler):
        """set_custom_exc(exc_tuple,handler)

        Set a custom exception handler, which will be called if any of the
        exceptions in exc_tuple occur in the mainloop (specifically, in the
        runcode() method.

        Inputs:

          - exc_tuple: a *tuple* of valid exceptions to call the defined
          handler for.  It is very important that you use a tuple, and NOT A
          LIST here, because of the way Python's except statement works.  If
          you only want to trap a single exception, use a singleton tuple:

            exc_tuple == (MyCustomException,)

          - handler: this must be defined as a function with the following
          basic interface: def my_handler(self,etype,value,tb).

          This will be made into an instance method (via new.instancemethod)
          of IPython itself, and it will be called if any of the exceptions
          listed in the exc_tuple are caught.  If the handler is None, an
          internal basic one is used, which just prints basic info.

        WARNING: by putting in your own exception handler into IPython's main
        execution loop, you run a very good chance of nasty crashes.  This
        facility should only be used if you really know what you are doing."""

        assert type(exc_tuple)==type(()) , \
               "The custom exceptions must be given AS A TUPLE."

        def dummy_handler(self,etype,value,tb):
            print '*** Simple custom exception handler ***'
            print 'Exception type :',etype
            print 'Exception value:',value
            print 'Traceback      :',tb
            print 'Source code    :','\n'.join(self.buffer)

        if handler is None: handler = dummy_handler

        self.CustomTB = new.instancemethod(handler,self,self.__class__)
        self.custom_exceptions = exc_tuple

    def excepthook(self, etype, value, tb):
      """One more defense for GUI apps that call sys.excepthook.

      GUI frameworks like wxPython trap exceptions and call
      sys.excepthook themselves.  I guess this is a feature that
      enables them to keep running after exceptions that would
      otherwise kill their mainloop. This is a bother for IPython
      which excepts to catch all of the program exceptions with a try:
      except: statement.

      Normally, IPython sets sys.excepthook to a CrashHandler instance, so if
      any app directly invokes sys.excepthook, it will look to the user like
      IPython crashed.  In order to work around this, we can disable the
      CrashHandler and replace it with this excepthook instead, which prints a
      regular traceback using our InteractiveTB.  In this fashion, apps which
      call sys.excepthook will generate a regular-looking exception from
      IPython, and the CrashHandler will only be triggered by real IPython
      crashes.

      This hook should be used sparingly, only in places which are not likely
      to be true IPython errors.
      """
      self.showtraceback((etype,value,tb),tb_offset=0)

    def showtraceback(self,exc_tuple = None,filename=None,tb_offset=None):
        """Display the exception that just occurred.

        If nothing is known about the exception, this is the method which
        should be used throughout the code for presenting user tracebacks,
        rather than directly invoking the InteractiveTB object.

        A specific showsyntaxerror() also exists, but this method can take
        care of calling it if needed, so unless you are explicitly catching a
        SyntaxError exception, don't try to analyze the stack manually and
        simply call this method."""

        
        # Though this won't be called by syntax errors in the input line,
        # there may be SyntaxError cases whith imported code.
        
        try:
            if exc_tuple is None:
                etype, value, tb = sys.exc_info()
            else:
                etype, value, tb = exc_tuple
    
            if etype is SyntaxError:
                self.showsyntaxerror(filename)
            elif etype is UsageError:
                print "UsageError:", value
            else:
                # WARNING: these variables are somewhat deprecated and not
                # necessarily safe to use in a threaded environment, but tools
                # like pdb depend on their existence, so let's set them.  If we
                # find problems in the field, we'll need to revisit their use.
                sys.last_type = etype
                sys.last_value = value
                sys.last_traceback = tb
    
                if etype in self.custom_exceptions:
                    self.CustomTB(etype,value,tb)
                else:
                    self.InteractiveTB(etype,value,tb,tb_offset=tb_offset)
                    if self.InteractiveTB.call_pdb and self.has_readline:
                        # pdb mucks up readline, fix it back
                        self.set_completer()
        except KeyboardInterrupt:
            self.write("\nKeyboardInterrupt\n")

    def showsyntaxerror(self, filename=None):
        """Display the syntax error that just occurred.

        This doesn't display a stack trace because there isn't one.

        If a filename is given, it is stuffed in the exception instead
        of what was there before (because Python's parser always uses
        "<string>" when reading from a string).
        """
        etype, value, last_traceback = sys.exc_info()

        # See note about these variables in showtraceback() below
        sys.last_type = etype
        sys.last_value = value
        sys.last_traceback = last_traceback
        
        if filename and etype is SyntaxError:
            # Work hard to stuff the correct filename in the exception
            try:
                msg, (dummy_filename, lineno, offset, line) = value
            except:
                # Not the format we expect; leave it alone
                pass
            else:
                # Stuff in the right filename
                try:
                    # Assume SyntaxError is a class exception
                    value = SyntaxError(msg, (filename, lineno, offset, line))
                except:
                    # If that failed, assume SyntaxError is a string
                    value = msg, (filename, lineno, offset, line)
        self.SyntaxTB(etype,value,[])

    def edit_syntax_error(self):
        """The bottom half of the syntax error handler called in the main loop.

        Loop until syntax error is fixed or user cancels.
        """

        while self.SyntaxTB.last_syntax_error:
            # copy and clear last_syntax_error
            err = self.SyntaxTB.clear_err_state()
            if not self._should_recompile(err):
                return
            try:
                # may set last_syntax_error again if a SyntaxError is raised
                self.safe_execfile(err.filename,self.user_ns)
            except:
                self.showtraceback()
            else:
                try:
                    f = file(err.filename)
                    try:
                        # This should be inside a display_trap block and I 
                        # think it is.
                        sys.displayhook(f.read())
                    finally:
                        f.close()
                except:
                    self.showtraceback()

    def _should_recompile(self,e):
        """Utility routine for edit_syntax_error"""

        if e.filename in ('<ipython console>','<input>','<string>',
                          '<console>','<BackgroundJob compilation>',
                          None):
                              
            return False
        try:
            if (self.autoedit_syntax and 
                not self.ask_yes_no('Return to editor to correct syntax error? '
                              '[Y/n] ','y')):
                return False
        except EOFError:
            return False

        def int0(x):
            try:
                return int(x)
            except TypeError:
                return 0
        # always pass integer line and offset values to editor hook
        try:
            self.hooks.fix_error_editor(e.filename,
                int0(e.lineno),int0(e.offset),e.msg)
        except TryNext:
            warn('Could not open editor')
            return False
        return True

    #-------------------------------------------------------------------------
    # Things related to tab completion
    #-------------------------------------------------------------------------

    def complete(self, text):
        """Return a sorted list of all possible completions on text.

        Inputs:

          - text: a string of text to be completed on.

        This is a wrapper around the completion mechanism, similar to what
        readline does at the command line when the TAB key is hit.  By
        exposing it as a method, it can be used by other non-readline
        environments (such as GUIs) for text completion.

        Simple usage example:

        In [7]: x = 'hello'

        In [8]: x
        Out[8]: 'hello'

        In [9]: print x
        hello

        In [10]: _ip.complete('x.l')
        Out[10]: ['x.ljust', 'x.lower', 'x.lstrip']
        """

        # Inject names into __builtin__ so we can complete on the added names.
        with self.builtin_trap:
            complete = self.Completer.complete
            state = 0
            # use a dict so we get unique keys, since ipyhton's multiple
            # completers can return duplicates.  When we make 2.4 a requirement,
            # start using sets instead, which are faster.
            comps = {}
            while True:
                newcomp = complete(text,state,line_buffer=text)
                if newcomp is None:
                    break
                comps[newcomp] = 1
                state += 1
            outcomps = comps.keys()
            outcomps.sort()
            #print "T:",text,"OC:",outcomps  # dbg
            #print "vars:",self.user_ns.keys()
            return outcomps

    def set_custom_completer(self,completer,pos=0):
        """set_custom_completer(completer,pos=0)

        Adds a new custom completer function.

        The position argument (defaults to 0) is the index in the completers
        list where you want the completer to be inserted."""

        newcomp = new.instancemethod(completer,self.Completer,
                                     self.Completer.__class__)
        self.Completer.matchers.insert(pos,newcomp)

    def set_completer(self):
        """reset readline's completer to be our own."""
        self.readline.set_completer(self.Completer.complete)

    #-------------------------------------------------------------------------
    # Things related to readline
    #-------------------------------------------------------------------------

    def init_readline(self):
        """Command history completion/saving/reloading."""

        self.rl_next_input = None
        self.rl_do_indent = False

        if not self.readline_use:
            return

        import IPython.utils.rlineimpl as readline
                  
        if not readline.have_readline:
            self.has_readline = 0
            self.readline = None
            # no point in bugging windows users with this every time:
            warn('Readline services not available on this platform.')
        else:
            sys.modules['readline'] = readline
            import atexit
            from IPython.core.completer import IPCompleter
            self.Completer = IPCompleter(self,
                                         self.user_ns,
                                         self.user_global_ns,
                                         self.readline_omit__names,
                                         self.alias_manager.alias_table)
            sdisp = self.strdispatchers.get('complete_command', StrDispatch())
            self.strdispatchers['complete_command'] = sdisp
            self.Completer.custom_completers = sdisp
            # Platform-specific configuration
            if os.name == 'nt':
                self.readline_startup_hook = readline.set_pre_input_hook
            else:
                self.readline_startup_hook = readline.set_startup_hook

            # Load user's initrc file (readline config)
            # Or if libedit is used, load editrc.
            inputrc_name = os.environ.get('INPUTRC')
            if inputrc_name is None:
                home_dir = get_home_dir()
                if home_dir is not None:
                    inputrc_name = '.inputrc'
                    if readline.uses_libedit:
                        inputrc_name = '.editrc'
                    inputrc_name = os.path.join(home_dir, inputrc_name)
            if os.path.isfile(inputrc_name):
                try:
                    readline.read_init_file(inputrc_name)
                except:
                    warn('Problems reading readline initialization file <%s>'
                         % inputrc_name)
            
            self.has_readline = 1
            self.readline = readline
            # save this in sys so embedded copies can restore it properly
            sys.ipcompleter = self.Completer.complete
            self.set_completer()

            # Configure readline according to user's prefs
            # This is only done if GNU readline is being used.  If libedit
            # is being used (as on Leopard) the readline config is
            # not run as the syntax for libedit is different.
            if not readline.uses_libedit:
                for rlcommand in self.readline_parse_and_bind:
                    #print "loading rl:",rlcommand  # dbg
                    readline.parse_and_bind(rlcommand)

            # Remove some chars from the delimiters list.  If we encounter
            # unicode chars, discard them.
            delims = readline.get_completer_delims().encode("ascii", "ignore")
            delims = delims.translate(string._idmap,
                                      self.readline_remove_delims)
            readline.set_completer_delims(delims)
            # otherwise we end up with a monster history after a while:
            readline.set_history_length(1000)
            try:
                #print '*** Reading readline history'  # dbg
                readline.read_history_file(self.histfile)
            except IOError:
                pass  # It doesn't exist yet.

            atexit.register(self.atexit_operations)
            del atexit

        # Configure auto-indent for all platforms
        self.set_autoindent(self.autoindent)

    def set_next_input(self, s):
        """ Sets the 'default' input string for the next command line.
        
        Requires readline.
        
        Example:
        
        [D:\ipython]|1> _ip.set_next_input("Hello Word")
        [D:\ipython]|2> Hello Word_  # cursor is here        
        """

        self.rl_next_input = s

    def pre_readline(self):
        """readline hook to be used at the start of each line.

        Currently it handles auto-indent only."""

        #debugx('self.indent_current_nsp','pre_readline:')

        if self.rl_do_indent:
            self.readline.insert_text(self._indent_current_str())
        if self.rl_next_input is not None:
            self.readline.insert_text(self.rl_next_input)
            self.rl_next_input = None

    def _indent_current_str(self):
        """return the current level of indentation as a string"""
        return self.indent_current_nsp * ' '

    #-------------------------------------------------------------------------
    # Things related to magics
    #-------------------------------------------------------------------------

    def init_magics(self):
        # Set user colors (don't do it in the constructor above so that it
        # doesn't crash if colors option is invalid)
        self.magic_colors(self.colors)

    def magic(self,arg_s):
        """Call a magic function by name.

        Input: a string containing the name of the magic function to call and any
        additional arguments to be passed to the magic.

        magic('name -opt foo bar') is equivalent to typing at the ipython
        prompt:

        In[1]: %name -opt foo bar

        To call a magic without arguments, simply use magic('name').

        This provides a proper Python function to call IPython's magics in any
        valid Python code you can type at the interpreter, including loops and
        compound statements.
        """

        args = arg_s.split(' ',1)
        magic_name = args[0]
        magic_name = magic_name.lstrip(prefilter.ESC_MAGIC)

        try:
            magic_args = args[1]
        except IndexError:
            magic_args = ''
        fn = getattr(self,'magic_'+magic_name,None)
        if fn is None:
            error("Magic function `%s` not found." % magic_name)
        else:
            magic_args = self.var_expand(magic_args,1)
            with nested(self.builtin_trap,):
<<<<<<< HEAD
                return fn(magic_args)
            # Unfortunately, the return statement is what will trigger
            # the displayhook, but it is no longer set!
            # return result
=======
                result = fn(magic_args)
                return result
>>>>>>> 4088ad0e

    def define_magic(self, magicname, func):
        """Expose own function as magic function for ipython 
    
        def foo_impl(self,parameter_s=''):
            'My very own magic!. (Use docstrings, IPython reads them).'
            print 'Magic function. Passed parameter is between < >:'
            print '<%s>' % parameter_s
            print 'The self object is:',self
    
        self.define_magic('foo',foo_impl)
        """
        
        import new
        im = new.instancemethod(func,self, self.__class__)
        old = getattr(self, "magic_" + magicname, None)
        setattr(self, "magic_" + magicname, im)
        return old

    #-------------------------------------------------------------------------
    # Things related to macros
    #-------------------------------------------------------------------------

    def define_macro(self, name, themacro):
        """Define a new macro

        Parameters
        ----------
        name : str
            The name of the macro.
        themacro : str or Macro
            The action to do upon invoking the macro.  If a string, a new 
            Macro object is created by passing the string to it.
        """
        
        from IPython.core import macro

        if isinstance(themacro, basestring):
            themacro = macro.Macro(themacro)
        if not isinstance(themacro, macro.Macro):
            raise ValueError('A macro must be a string or a Macro instance.')
        self.user_ns[name] = themacro

    #-------------------------------------------------------------------------
    # Things related to the running of system commands
    #-------------------------------------------------------------------------

    def system(self, cmd):
        """Make a system call, using IPython."""
        return self.hooks.shell_hook(self.var_expand(cmd, depth=2))

    #-------------------------------------------------------------------------
    # Things related to aliases
    #-------------------------------------------------------------------------

    def init_alias(self):
        self.alias_manager = AliasManager(self, config=self.config)
        self.ns_table['alias'] = self.alias_manager.alias_table,

    #-------------------------------------------------------------------------
    # Things related to the running of code
    #-------------------------------------------------------------------------

    def ex(self, cmd):
        """Execute a normal python statement in user namespace."""
        with nested(self.builtin_trap,):
            exec cmd in self.user_global_ns, self.user_ns

    def ev(self, expr):
        """Evaluate python expression expr in user namespace.

        Returns the result of evaluation
        """
        with nested(self.builtin_trap,):
            return eval(expr, self.user_global_ns, self.user_ns)

    def mainloop(self, display_banner=None):
        """Start the mainloop.

        If an optional banner argument is given, it will override the
        internally created default banner.
        """
        
        with nested(self.builtin_trap, self.display_trap):

            # if you run stuff with -c <cmd>, raw hist is not updated
            # ensure that it's in sync
            if len(self.input_hist) != len (self.input_hist_raw):
                self.input_hist_raw = InputList(self.input_hist)

            while 1:
                try:
                    self.interact(display_banner=display_banner)
                    #self.interact_with_readline()                
                    # XXX for testing of a readline-decoupled repl loop, call
                    # interact_with_readline above
                    break
                except KeyboardInterrupt:
                    # this should not be necessary, but KeyboardInterrupt
                    # handling seems rather unpredictable...
                    self.write("\nKeyboardInterrupt in interact()\n")

    def interact_prompt(self):
        """ Print the prompt (in read-eval-print loop) 

        Provided for those who want to implement their own read-eval-print loop (e.g. GUIs), not 
        used in standard IPython flow.
        """
        if self.more:
            try:
                prompt = self.hooks.generate_prompt(True)
            except:
                self.showtraceback()
            if self.autoindent:
                self.rl_do_indent = True

        else:
            try:
                prompt = self.hooks.generate_prompt(False)
            except:
                self.showtraceback()
        self.write(prompt)

    def interact_handle_input(self,line):
        """ Handle the input line (in read-eval-print loop)
        
        Provided for those who want to implement their own read-eval-print loop (e.g. GUIs), not 
        used in standard IPython flow.        
        """
        if line.lstrip() == line:
            self.shadowhist.add(line.strip())
        lineout = self.prefilter_manager.prefilter_lines(line,self.more)

        if line.strip():
            if self.more:
                self.input_hist_raw[-1] += '%s\n' % line
            else:
                self.input_hist_raw.append('%s\n' % line)                

        
        self.more = self.push_line(lineout)
        if (self.SyntaxTB.last_syntax_error and
            self.autoedit_syntax):
            self.edit_syntax_error()

    def interact_with_readline(self):
        """ Demo of using interact_handle_input, interact_prompt
        
        This is the main read-eval-print loop. If you need to implement your own (e.g. for GUI),
        it should work like this.
        """ 
        self.readline_startup_hook(self.pre_readline)
        while not self.exit_now:
            self.interact_prompt()
            if self.more:
                self.rl_do_indent = True
            else:
                self.rl_do_indent = False
            line = raw_input_original().decode(self.stdin_encoding)
            self.interact_handle_input(line)

    def interact(self, display_banner=None):
        """Closely emulate the interactive Python console."""

        # batch run -> do not interact        
        if self.exit_now:
            return

        if display_banner is None:
            display_banner = self.display_banner
        if display_banner:
            self.show_banner()

        more = 0
        
        # Mark activity in the builtins
        __builtin__.__dict__['__IPYTHON__active'] += 1
        
        if self.has_readline:
            self.readline_startup_hook(self.pre_readline)
        # exit_now is set by a call to %Exit or %Quit, through the
        # ask_exit callback.
        
        while not self.exit_now:
            self.hooks.pre_prompt_hook()
            if more:
                try:
                    prompt = self.hooks.generate_prompt(True)
                except:
                    self.showtraceback()
                if self.autoindent:
                    self.rl_do_indent = True
                    
            else:
                try:
                    prompt = self.hooks.generate_prompt(False)
                except:
                    self.showtraceback()
            try:
                line = self.raw_input(prompt, more)
                if self.exit_now:
                    # quick exit on sys.std[in|out] close
                    break
                if self.autoindent:
                    self.rl_do_indent = False
                    
            except KeyboardInterrupt:
                #double-guard against keyboardinterrupts during kbdint handling
                try:
                    self.write('\nKeyboardInterrupt\n')
                    self.resetbuffer()
                    # keep cache in sync with the prompt counter:
                    self.outputcache.prompt_count -= 1
    
                    if self.autoindent:
                        self.indent_current_nsp = 0
                    more = 0
                except KeyboardInterrupt:
                    pass
            except EOFError:
                if self.autoindent:
                    self.rl_do_indent = False
                    self.readline_startup_hook(None)
                self.write('\n')
                self.exit()
            except bdb.BdbQuit:
                warn('The Python debugger has exited with a BdbQuit exception.\n'
                     'Because of how pdb handles the stack, it is impossible\n'
                     'for IPython to properly format this particular exception.\n'
                     'IPython will resume normal operation.')
            except:
                # exceptions here are VERY RARE, but they can be triggered
                # asynchronously by signal handlers, for example.
                self.showtraceback()
            else:
                more = self.push_line(line)
                if (self.SyntaxTB.last_syntax_error and
                    self.autoedit_syntax):
                    self.edit_syntax_error()
            
        # We are off again...
        __builtin__.__dict__['__IPYTHON__active'] -= 1

    def safe_execfile(self, fname, *where, **kw):
        """A safe version of the builtin execfile().

        This version will never throw an exception, but instead print
        helpful error messages to the screen.  This only works on pure
        Python files with the .py extension.

        Parameters
        ----------
        fname : string
            The name of the file to be executed.
        where : tuple
            One or two namespaces, passed to execfile() as (globals,locals).
            If only one is given, it is passed as both.
        exit_ignore : bool (False)
            If True, then don't print errors for non-zero exit statuses.
        """
        kw.setdefault('exit_ignore', False)

        fname = os.path.abspath(os.path.expanduser(fname))

        # Make sure we have a .py file
        if not fname.endswith('.py'):
            warn('File must end with .py to be run using execfile: <%s>' % fname)

        # Make sure we can open the file
        try:
            with open(fname) as thefile:
                pass
        except:
            warn('Could not open file <%s> for safe execution.' % fname)
            return

        # Find things also in current directory.  This is needed to mimic the
        # behavior of running a script from the system command line, where
        # Python inserts the script's directory into sys.path
        dname = os.path.dirname(fname)

        with prepended_to_syspath(dname):
            try:
                if sys.platform == 'win32' and sys.version_info < (2,5,1):
                    # Work around a bug in Python for Windows.  The bug was
                    # fixed in in Python 2.5 r54159 and 54158, but that's still
                    # SVN Python as of March/07.  For details, see:
                    # http://projects.scipy.org/ipython/ipython/ticket/123
                    try:
                        globs,locs = where[0:2]
                    except:
                        try:
                            globs = locs = where[0]
                        except:
                            globs = locs = globals()
                    exec file(fname) in globs,locs
                else:
                    execfile(fname,*where)
            except SyntaxError:
                self.showsyntaxerror()
                warn('Failure executing file: <%s>' % fname)
            except SystemExit, status:
                # Code that correctly sets the exit status flag to success (0)
                # shouldn't be bothered with a traceback.  Note that a plain
                # sys.exit() does NOT set the message to 0 (it's empty) so that
                # will still get a traceback.  Note that the structure of the
                # SystemExit exception changed between Python 2.4 and 2.5, so
                # the checks must be done in a version-dependent way.
                show = False
                if status.message!=0 and not kw['exit_ignore']:
                    show = True
                if show:
                    self.showtraceback()
                    warn('Failure executing file: <%s>' % fname)
            except:
                self.showtraceback()
                warn('Failure executing file: <%s>' % fname)

    def safe_execfile_ipy(self, fname):
        """Like safe_execfile, but for .ipy files with IPython syntax.

        Parameters
        ----------
        fname : str
            The name of the file to execute.  The filename must have a
            .ipy extension.
        """
        fname = os.path.abspath(os.path.expanduser(fname))

        # Make sure we have a .py file
        if not fname.endswith('.ipy'):
            warn('File must end with .py to be run using execfile: <%s>' % fname)

        # Make sure we can open the file
        try:
            with open(fname) as thefile:
                pass
        except:
            warn('Could not open file <%s> for safe execution.' % fname)
            return

        # Find things also in current directory.  This is needed to mimic the
        # behavior of running a script from the system command line, where
        # Python inserts the script's directory into sys.path
        dname = os.path.dirname(fname)

        with prepended_to_syspath(dname):
            try:
                with open(fname) as thefile:
                    script = thefile.read()
                    # self.runlines currently captures all exceptions
                    # raise in user code.  It would be nice if there were
                    # versions of runlines, execfile that did raise, so
                    # we could catch the errors.
                    self.runlines(script, clean=True)
            except:
                self.showtraceback()
                warn('Unknown failure executing file: <%s>' % fname)
                
    def _is_secondary_block_start(self, s):
        if not s.endswith(':'):
            return False
        if (s.startswith('elif') or 
            s.startswith('else') or 
            s.startswith('except') or
            s.startswith('finally')):
            return True

    def cleanup_ipy_script(self, script):
        """Make a script safe for self.runlines()

        Currently, IPython is lines based, with blocks being detected by
        empty lines.  This is a problem for block based scripts that may
        not have empty lines after blocks.  This script adds those empty
        lines to make scripts safe for running in the current line based
        IPython.
        """
        res = []
        lines = script.splitlines()
        level = 0

        for l in lines:
            lstripped = l.lstrip()
            stripped = l.strip()                
            if not stripped:
                continue
            newlevel = len(l) - len(lstripped)                    
            if level > 0 and newlevel == 0 and \
                   not self._is_secondary_block_start(stripped): 
                # add empty line
                res.append('')
            res.append(l)
            level = newlevel

        return '\n'.join(res) + '\n'

    def runlines(self, lines, clean=False):
        """Run a string of one or more lines of source.

        This method is capable of running a string containing multiple source
        lines, as if they had been entered at the IPython prompt.  Since it
        exposes IPython's processing machinery, the given strings can contain
        magic calls (%magic), special shell access (!cmd), etc.
        """

        if isinstance(lines, (list, tuple)):
            lines = '\n'.join(lines)

        if clean:
            lines = self.cleanup_ipy_script(lines)

        # We must start with a clean buffer, in case this is run from an
        # interactive IPython session (via a magic, for example).
        self.resetbuffer()
        lines = lines.splitlines()
        more = 0

        with nested(self.builtin_trap, self.display_trap):
            for line in lines:
                # skip blank lines so we don't mess up the prompt counter, but do
                # NOT skip even a blank line if we are in a code block (more is
                # true)
            
                if line or more:
                    # push to raw history, so hist line numbers stay in sync
                    self.input_hist_raw.append("# " + line + "\n")
                    prefiltered = self.prefilter_manager.prefilter_lines(line,more)
                    more = self.push_line(prefiltered)
                    # IPython's runsource returns None if there was an error
                    # compiling the code.  This allows us to stop processing right
                    # away, so the user gets the error message at the right place.
                    if more is None:
                        break
                else:
                    self.input_hist_raw.append("\n")
            # final newline in case the input didn't have it, so that the code
            # actually does get executed
            if more:
                self.push_line('\n')

    def runsource(self, source, filename='<input>', symbol='single'):
        """Compile and run some source in the interpreter.

        Arguments are as for compile_command().

        One several things can happen:

        1) The input is incorrect; compile_command() raised an
        exception (SyntaxError or OverflowError).  A syntax traceback
        will be printed by calling the showsyntaxerror() method.

        2) The input is incomplete, and more input is required;
        compile_command() returned None.  Nothing happens.

        3) The input is complete; compile_command() returned a code
        object.  The code is executed by calling self.runcode() (which
        also handles run-time exceptions, except for SystemExit).

        The return value is:

          - True in case 2

          - False in the other cases, unless an exception is raised, where
          None is returned instead.  This can be used by external callers to
          know whether to continue feeding input or not.

        The return value can be used to decide whether to use sys.ps1 or
        sys.ps2 to prompt the next line."""

        # if the source code has leading blanks, add 'if 1:\n' to it
        # this allows execution of indented pasted code. It is tempting
        # to add '\n' at the end of source to run commands like ' a=1'
        # directly, but this fails for more complicated scenarios
        source=source.encode(self.stdin_encoding)
        if source[:1] in [' ', '\t']:
            source = 'if 1:\n%s' % source

        try:
            code = self.compile(source,filename,symbol)
        except (OverflowError, SyntaxError, ValueError, TypeError, MemoryError):
            # Case 1
            self.showsyntaxerror(filename)
            return None

        if code is None:
            # Case 2
            return True

        # Case 3
        # We store the code object so that threaded shells and
        # custom exception handlers can access all this info if needed.
        # The source corresponding to this can be obtained from the
        # buffer attribute as '\n'.join(self.buffer).
        self.code_to_run = code
        # now actually execute the code object
        if self.runcode(code) == 0:
            return False
        else:
            return None

    def runcode(self,code_obj):
        """Execute a code object.

        When an exception occurs, self.showtraceback() is called to display a
        traceback.

        Return value: a flag indicating whether the code to be run completed
        successfully:

          - 0: successful execution.
          - 1: an error occurred.
        """

        # Set our own excepthook in case the user code tries to call it
        # directly, so that the IPython crash handler doesn't get triggered
        old_excepthook,sys.excepthook = sys.excepthook, self.excepthook

        # we save the original sys.excepthook in the instance, in case config
        # code (such as magics) needs access to it.
        self.sys_excepthook = old_excepthook
        outflag = 1  # happens in more places, so it's easier as default
        try:
            try:
                self.hooks.pre_runcode_hook()
                exec code_obj in self.user_global_ns, self.user_ns
            finally:
                # Reset our crash handler in place
                sys.excepthook = old_excepthook
        except SystemExit:
            self.resetbuffer()
            self.showtraceback()
            warn("Type %exit or %quit to exit IPython "
                 "(%Exit or %Quit do so unconditionally).",level=1)
        except self.custom_exceptions:
            etype,value,tb = sys.exc_info()
            self.CustomTB(etype,value,tb)
        except:
            self.showtraceback()
        else:
            outflag = 0
            if softspace(sys.stdout, 0):
                print
        # Flush out code object which has been run (and source)
        self.code_to_run = None
        return outflag
        
    def push_line(self, line):
        """Push a line to the interpreter.

        The line should not have a trailing newline; it may have
        internal newlines.  The line is appended to a buffer and the
        interpreter's runsource() method is called with the
        concatenated contents of the buffer as source.  If this
        indicates that the command was executed or invalid, the buffer
        is reset; otherwise, the command is incomplete, and the buffer
        is left as it was after the line was appended.  The return
        value is 1 if more input is required, 0 if the line was dealt
        with in some way (this is the same as runsource()).
        """

        # autoindent management should be done here, and not in the
        # interactive loop, since that one is only seen by keyboard input.  We
        # need this done correctly even for code run via runlines (which uses
        # push).

        #print 'push line: <%s>' % line  # dbg
        for subline in line.splitlines():
            self._autoindent_update(subline)
        self.buffer.append(line)
        more = self.runsource('\n'.join(self.buffer), self.filename)
        if not more:
            self.resetbuffer()
        return more

    def _autoindent_update(self,line):
        """Keep track of the indent level."""

        #debugx('line')
        #debugx('self.indent_current_nsp')
        if self.autoindent:
            if line:
                inisp = num_ini_spaces(line)
                if inisp < self.indent_current_nsp:
                    self.indent_current_nsp = inisp

                if line[-1] == ':':
                    self.indent_current_nsp += 4
                elif dedent_re.match(line):
                    self.indent_current_nsp -= 4
            else:
                self.indent_current_nsp = 0

    def resetbuffer(self):
        """Reset the input buffer."""
        self.buffer[:] = []
        
    def raw_input(self,prompt='',continue_prompt=False):
        """Write a prompt and read a line.

        The returned line does not include the trailing newline.
        When the user enters the EOF key sequence, EOFError is raised.

        Optional inputs:

          - prompt(''): a string to be printed to prompt the user.

          - continue_prompt(False): whether this line is the first one or a
          continuation in a sequence of inputs.
        """
        # growl.notify("raw_input: ", "prompt = %r\ncontinue_prompt = %s" % (prompt, continue_prompt))

        # Code run by the user may have modified the readline completer state.
        # We must ensure that our completer is back in place.

        if self.has_readline:
            self.set_completer()
        
        try:
            line = raw_input_original(prompt).decode(self.stdin_encoding)
        except ValueError:
            warn("\n********\nYou or a %run:ed script called sys.stdin.close()"
                 " or sys.stdout.close()!\nExiting IPython!")
            self.ask_exit()
            return ""

        # Try to be reasonably smart about not re-indenting pasted input more
        # than necessary.  We do this by trimming out the auto-indent initial
        # spaces, if the user's actual input started itself with whitespace.
        #debugx('self.buffer[-1]')

        if self.autoindent:
            if num_ini_spaces(line) > self.indent_current_nsp:
                line = line[self.indent_current_nsp:]
                self.indent_current_nsp = 0
            
        # store the unfiltered input before the user has any chance to modify
        # it.
        if line.strip():
            if continue_prompt:
                self.input_hist_raw[-1] += '%s\n' % line
                if self.has_readline and self.readline_use:
                    try:
                        histlen = self.readline.get_current_history_length()
                        if histlen > 1:
                            newhist = self.input_hist_raw[-1].rstrip()
                            self.readline.remove_history_item(histlen-1)
                            self.readline.replace_history_item(histlen-2,
                                            newhist.encode(self.stdin_encoding))
                    except AttributeError:
                        pass # re{move,place}_history_item are new in 2.4.                
            else:
                self.input_hist_raw.append('%s\n' % line)                
            # only entries starting at first column go to shadow history
            if line.lstrip() == line:
                self.shadowhist.add(line.strip())
        elif not continue_prompt:
            self.input_hist_raw.append('\n')
        try:
            lineout = self.prefilter_manager.prefilter_lines(line,continue_prompt)
        except:
            # blanket except, in case a user-defined prefilter crashes, so it
            # can't take all of ipython with it.
            self.showtraceback()
            return ''
        else:
            return lineout

    #-------------------------------------------------------------------------
    # Working with components
    #-------------------------------------------------------------------------

    def get_component(self, name=None, klass=None):
        """Fetch a component by name and klass in my tree."""
        c = Component.get_instances(root=self, name=name, klass=klass)
        if len(c) == 1:
            return c[0]
        else:
            return c

    #-------------------------------------------------------------------------
    # IPython extensions
    #-------------------------------------------------------------------------

    def load_extension(self, module_str):
        """Load an IPython extension by its module name.

        An IPython extension is an importable Python module that has
        a function with the signature::

            def load_ipython_extension(ipython):
                # Do things with ipython

        This function is called after your extension is imported and the 
        currently active :class:`InteractiveShell` instance is passed as
        the only argument.  You can do anything you want with IPython at
        that point, including defining new magic and aliases, adding new
        components, etc.

        The :func:`load_ipython_extension` will be called again is you 
        load or reload the extension again.  It is up to the extension
        author to add code to manage that.

        You can put your extension modules anywhere you want, as long as
        they can be imported by Python's standard import mechanism.  However,
        to make it easy to write extensions, you can also put your extensions
        in ``os.path.join(self.ipythondir, 'extensions')``.  This directory
        is added to ``sys.path`` automatically.
        """
        from IPython.utils.syspathcontext import prepended_to_syspath

        if module_str not in sys.modules:
            with prepended_to_syspath(self.ipython_extension_dir):
                __import__(module_str)
        mod = sys.modules[module_str]
        self._call_load_ipython_extension(mod)

    def unload_extension(self, module_str):
        """Unload an IPython extension by its module name.

        This function looks up the extension's name in ``sys.modules`` and
        simply calls ``mod.unload_ipython_extension(self)``.
        """
        if module_str in sys.modules:
            mod = sys.modules[module_str]
            self._call_unload_ipython_extension(mod)

    def reload_extension(self, module_str):
        """Reload an IPython extension by calling reload.

        If the module has not been loaded before,
        :meth:`InteractiveShell.load_extension` is called. Otherwise
        :func:`reload` is called and then the :func:`load_ipython_extension`
        function of the module, if it exists is called.
        """
        from IPython.utils.syspathcontext import prepended_to_syspath

        with prepended_to_syspath(self.ipython_extension_dir):
            if module_str in sys.modules:
                mod = sys.modules[module_str]
                reload(mod)
                self._call_load_ipython_extension(mod)
            else:
                self.load_extension(module_str)

    def _call_load_ipython_extension(self, mod):
        if hasattr(mod, 'load_ipython_extension'):
            mod.load_ipython_extension(self)

    def _call_unload_ipython_extension(self, mod):
        if hasattr(mod, 'unload_ipython_extension'):
            mod.unload_ipython_extension(self)

    #-------------------------------------------------------------------------
    # Things related to the prefilter
    #-------------------------------------------------------------------------

    def init_prefilter(self):
        self.prefilter_manager = PrefilterManager(self, config=self.config)

    #-------------------------------------------------------------------------
    # Utilities
    #-------------------------------------------------------------------------

    def getoutput(self, cmd):
        return getoutput(self.var_expand(cmd,depth=2),
                         header=self.system_header,
                         verbose=self.system_verbose)

    def getoutputerror(self, cmd):
        return getoutputerror(self.var_expand(cmd,depth=2),
                              header=self.system_header,
                              verbose=self.system_verbose)

    def var_expand(self,cmd,depth=0):
        """Expand python variables in a string.

        The depth argument indicates how many frames above the caller should
        be walked to look for the local namespace where to expand variables.

        The global namespace for expansion is always the user's interactive
        namespace.
        """

        return str(ItplNS(cmd,
                          self.user_ns,  # globals
                          # Skip our own frame in searching for locals:
                          sys._getframe(depth+1).f_locals # locals
                          ))

    def mktempfile(self,data=None):
        """Make a new tempfile and return its filename.

        This makes a call to tempfile.mktemp, but it registers the created
        filename internally so ipython cleans it up at exit time.

        Optional inputs:

          - data(None): if data is given, it gets written out to the temp file
          immediately, and the file is closed again."""

        filename = tempfile.mktemp('.py','ipython_edit_')
        self.tempfiles.append(filename)
        
        if data:
            tmp_file = open(filename,'w')
            tmp_file.write(data)
            tmp_file.close()
        return filename

    def write(self,data):
        """Write a string to the default output"""
        Term.cout.write(data)

    def write_err(self,data):
        """Write a string to the default error output"""
        Term.cerr.write(data)

    def ask_yes_no(self,prompt,default=True):
        if self.quiet:
            return True
        return ask_yes_no(prompt,default)

    #-------------------------------------------------------------------------
    # Things related to IPython exiting
    #-------------------------------------------------------------------------

    def ask_exit(self):
        """ Call for exiting. Can be overiden and used as a callback. """
        self.exit_now = True

    def exit(self):
        """Handle interactive exit.

        This method calls the ask_exit callback."""
        if self.confirm_exit:
            if self.ask_yes_no('Do you really want to exit ([y]/n)?','y'):
                self.ask_exit()
        else:
            self.ask_exit()

    def atexit_operations(self):
        """This will be executed at the time of exit.

        Saving of persistent data should be performed here.
        """
        self.savehist()

        # Cleanup all tempfiles left around
        for tfile in self.tempfiles:
            try:
                os.unlink(tfile)
            except OSError:
                pass

        # Clear all user namespaces to release all references cleanly.
        self.reset()

        # Run user hooks
        self.hooks.shutdown_hook()

    def cleanup(self):
        self.restore_sys_module_state()

<|MERGE_RESOLUTION|>--- conflicted
+++ resolved
@@ -1602,15 +1602,8 @@
         else:
             magic_args = self.var_expand(magic_args,1)
             with nested(self.builtin_trap,):
-<<<<<<< HEAD
-                return fn(magic_args)
-            # Unfortunately, the return statement is what will trigger
-            # the displayhook, but it is no longer set!
-            # return result
-=======
                 result = fn(magic_args)
                 return result
->>>>>>> 4088ad0e
 
     def define_magic(self, magicname, func):
         """Expose own function as magic function for ipython 
