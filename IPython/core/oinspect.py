--- conflicted
+++ resolved
@@ -21,11 +21,7 @@
 import inspect
 import io as stdlib_io
 import linecache
-<<<<<<< HEAD
-import sys
-=======
 import os
->>>>>>> 1066e43a
 import types
 import warnings
 
@@ -210,15 +206,10 @@
         # Print only text files, not extension binaries.  Note that
         # getsourcelines returns lineno with 1-offset and page() uses
         # 0-offset, so we must adjust.
-<<<<<<< HEAD
         with stdlib_io.open(
             str(ofile), "rb"
         ) as buffer:  # Tweaked to use io.open for Python 2
-            encoding, lines = openpy.detect_encoding(buffer.readline)
-=======
-        with stdlib_io.open(ofile, 'rb') as buffer:   # Tweaked to use io.open for Python 2
             encoding, _lines = openpy.detect_encoding(buffer.readline)
->>>>>>> 1066e43a
         return encoding
 
 
@@ -402,11 +393,7 @@
             return orig_obj
     return obj
 
-<<<<<<< HEAD
 def find_file(obj) -> Optional[Path]:
-=======
-def find_file(obj) -> Optional[str]:
->>>>>>> 1066e43a
     """Find the absolute path to the file where an object was defined.
 
     This is essentially a robust wrapper around `inspect.getabsfile`.
@@ -438,11 +425,7 @@
     except OSError:
         pass
 
-<<<<<<< HEAD
-    return Path(cast_unicode(fname)) if fname is not None else None
-=======
-    return fname
->>>>>>> 1066e43a
+    return Path(fname) if fname is not None else None
 
 
 def find_source_lines(obj):
@@ -636,19 +619,12 @@
         # run contents of file through pager starting at line where the object
         # is defined, as long as the file isn't binary and is actually on the
         # filesystem.
-<<<<<<< HEAD
-        if ofile.suffix in (".so", ".dll", ".pyd"):
+        if ofile is None:
+            print("Could not find file for object")
+        elif ofile.suffix in (".so", ".dll", ".pyd"):
             print("File %r is binary, not printing." % str(ofile))
         elif not ofile.is_file():
             print("File %r does not exist, not printing." % str(ofile))
-=======
-        if ofile is None:
-            print("Could not find file for object")
-        elif ofile.endswith((".so", ".dll", ".pyd")):
-            print("File %r is binary, not printing." % ofile)
-        elif not os.path.isfile(ofile):
-            print('File %r does not exist, not printing.' % ofile)
->>>>>>> 1066e43a
         else:
             # Print only text files, not extension binaries.  Note that
             # getsourcelines returns lineno with 1-offset and page() uses
