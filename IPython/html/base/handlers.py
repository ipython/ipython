"""Base Tornado handlers for the notebook."""

# Copyright (c) IPython Development Team.
# Distributed under the terms of the Modified BSD License.

import functools
import json
import logging
import os
import re
import sys
import traceback
try:
    # py3
    from http.client import responses
except ImportError:
    from httplib import responses

from jinja2 import TemplateNotFound
from tornado import web

try:
    from tornado.log import app_log
except ImportError:
    app_log = logging.getLogger()

from IPython.config import Application
from IPython.utils.path import filefind
from IPython.utils.py3compat import string_types
from IPython.html.utils import is_hidden

#-----------------------------------------------------------------------------
# Top-level handlers
#-----------------------------------------------------------------------------
non_alphanum = re.compile(r'[^A-Za-z0-9]')

class AuthenticatedHandler(web.RequestHandler):
    """A RequestHandler with an authenticated user."""

    def set_default_headers(self):
        headers = self.settings.get('headers', {})

        if "X-Frame-Options" not in headers:
            headers["X-Frame-Options"] = "SAMEORIGIN"

        for header_name,value in headers.items() :
            try:
                self.set_header(header_name, value)
            except Exception:
                # tornado raise Exception (not a subclass)
                # if method is unsupported (websocket and Access-Control-Allow-Origin
                # for example, so just ignore)
                pass
    
    def clear_login_cookie(self):
        self.clear_cookie(self.cookie_name)
    
    def get_current_user(self):
        user_id = self.get_secure_cookie(self.cookie_name)
        # For now the user_id should not return empty, but it could eventually
        if user_id == '':
            user_id = 'anonymous'
        if user_id is None:
            # prevent extra Invalid cookie sig warnings:
            self.clear_login_cookie()
            if not self.login_available:
                user_id = 'anonymous'
        return user_id

    @property
    def cookie_name(self):
        default_cookie_name = non_alphanum.sub('-', 'username-{}'.format(
            self.request.host
        ))
        return self.settings.get('cookie_name', default_cookie_name)
    
    @property
    def password(self):
        """our password"""
        return self.settings.get('password', '')
    
    @property
    def logged_in(self):
        """Is a user currently logged in?

        """
        user = self.get_current_user()
        return (user and not user == 'anonymous')

    @property
    def login_available(self):
        """May a user proceed to log in?

        This returns True if login capability is available, irrespective of
        whether the user is already logged in or not.

        """
        return bool(self.settings.get('password', ''))


class IPythonHandler(AuthenticatedHandler):
    """IPython-specific extensions to authenticated handling
    
    Mostly property shortcuts to IPython-specific settings.
    """
    
    @property
    def config(self):
        return self.settings.get('config', None)
    
    @property
    def log(self):
        """use the IPython log by default, falling back on tornado's logger"""
        if Application.initialized():
            return Application.instance().log
        else:
            return app_log
    
    #---------------------------------------------------------------
    # URLs
    #---------------------------------------------------------------
    
    @property
    def mathjax_url(self):
        return self.settings.get('mathjax_url', '')
    
    @property
    def base_url(self):
        return self.settings.get('base_url', '/')

    @property
<<<<<<< HEAD
    def contentmanager_js_source(self):
        self.log.debug("Using contentmanager: %s", self.settings.get('contentmanager_js_source',
            'base/js/contentmanager'))
        return self.settings.get('contentmanager_js_source',
            'base/js/contentmanager')
=======
    def ws_url(self):
        return self.settings.get('websocket_url', '')
>>>>>>> a3505d1e
    
    #---------------------------------------------------------------
    # Manager objects
    #---------------------------------------------------------------
    
    @property
    def kernel_manager(self):
        return self.settings['kernel_manager']

    @property
    def notebook_manager(self):
        return self.settings['notebook_manager']
    
    @property
    def cluster_manager(self):
        return self.settings['cluster_manager']
    
    @property
    def session_manager(self):
        return self.settings['session_manager']
    
    @property
    def kernel_spec_manager(self):
        return self.settings['kernel_spec_manager']

    @property
    def project_dir(self):
        return self.notebook_manager.notebook_dir
    
    #---------------------------------------------------------------
    # CORS
    #---------------------------------------------------------------
    
    @property
    def allow_origin(self):
        """Normal Access-Control-Allow-Origin"""
        return self.settings.get('allow_origin', '')
    
    @property
    def allow_origin_pat(self):
        """Regular expression version of allow_origin"""
        return self.settings.get('allow_origin_pat', None)
    
    @property
    def allow_credentials(self):
        """Whether to set Access-Control-Allow-Credentials"""
        return self.settings.get('allow_credentials', False)
    
    def set_default_headers(self):
        """Add CORS headers, if defined"""
        super(IPythonHandler, self).set_default_headers()
        if self.allow_origin:
            self.set_header("Access-Control-Allow-Origin", self.allow_origin)
        elif self.allow_origin_pat:
            origin = self.get_origin()
            if origin and self.allow_origin_pat.match(origin):
                self.set_header("Access-Control-Allow-Origin", origin)
        if self.allow_credentials:
            self.set_header("Access-Control-Allow-Credentials", 'true')
    
    def get_origin(self):
        # Handle WebSocket Origin naming convention differences
        # The difference between version 8 and 13 is that in 8 the
        # client sends a "Sec-Websocket-Origin" header and in 13 it's
        # simply "Origin".
        if "Origin" in self.request.headers:
            origin = self.request.headers.get("Origin")
        else:
            origin = self.request.headers.get("Sec-Websocket-Origin", None)
        return origin
    
    #---------------------------------------------------------------
    # template rendering
    #---------------------------------------------------------------
    
    def get_template(self, name):
        """Return the jinja template object for a given name"""
        return self.settings['jinja2_env'].get_template(name)
    
    def render_template(self, name, **ns):
        ns.update(self.template_namespace)
        template = self.get_template(name)
        return template.render(**ns)
    
    @property
    def template_namespace(self):
        return dict(
            base_url=self.base_url,
            ws_url=self.ws_url,
            logged_in=self.logged_in,
            login_available=self.login_available,
            static_url=self.static_url,
            contentmanager_js_source=self.contentmanager_js_source,
        )
    
    def get_json_body(self):
        """Return the body of the request as JSON data."""
        if not self.request.body:
            return None
        # Do we need to call body.decode('utf-8') here?
        body = self.request.body.strip().decode(u'utf-8')
        try:
            model = json.loads(body)
        except Exception:
            self.log.debug("Bad JSON: %r", body)
            self.log.error("Couldn't parse JSON", exc_info=True)
            raise web.HTTPError(400, u'Invalid JSON in body of request')
        return model

    def get_error_html(self, status_code, **kwargs):
        """render custom error pages"""
        exception = kwargs.get('exception')
        message = ''
        status_message = responses.get(status_code, 'Unknown HTTP Error')
        if exception:
            # get the custom message, if defined
            try:
                message = exception.log_message % exception.args
            except Exception:
                pass
            
            # construct the custom reason, if defined
            reason = getattr(exception, 'reason', '')
            if reason:
                status_message = reason
        
        # build template namespace
        ns = dict(
            status_code=status_code,
            status_message=status_message,
            message=message,
            exception=exception,
        )
        
        # render the template
        try:
            html = self.render_template('%s.html' % status_code, **ns)
        except TemplateNotFound:
            self.log.debug("No template for %d", status_code)
            html = self.render_template('error.html', **ns)
        return html


class Template404(IPythonHandler):
    """Render our 404 template"""
    def prepare(self):
        raise web.HTTPError(404)


class AuthenticatedFileHandler(IPythonHandler, web.StaticFileHandler):
    """static files should only be accessible when logged in"""

    @web.authenticated
    def get(self, path):
        if os.path.splitext(path)[1] == '.ipynb':
            name = os.path.basename(path)
            self.set_header('Content-Type', 'application/json')
            self.set_header('Content-Disposition','attachment; filename="%s"' % name)
        
        return web.StaticFileHandler.get(self, path)
    
    def compute_etag(self):
        return None
    
    def validate_absolute_path(self, root, absolute_path):
        """Validate and return the absolute path.
        
        Requires tornado 3.1
        
        Adding to tornado's own handling, forbids the serving of hidden files.
        """
        abs_path = super(AuthenticatedFileHandler, self).validate_absolute_path(root, absolute_path)
        abs_root = os.path.abspath(root)
        if is_hidden(abs_path, abs_root):
            self.log.info("Refusing to serve hidden file, via 404 Error")
            raise web.HTTPError(404)
        return abs_path


def json_errors(method):
    """Decorate methods with this to return GitHub style JSON errors.
    
    This should be used on any JSON API on any handler method that can raise HTTPErrors.
    
    This will grab the latest HTTPError exception using sys.exc_info
    and then:
    
    1. Set the HTTP status code based on the HTTPError
    2. Create and return a JSON body with a message field describing
       the error in a human readable form.
    """
    @functools.wraps(method)
    def wrapper(self, *args, **kwargs):
        try:
            result = method(self, *args, **kwargs)
        except web.HTTPError as e:
            status = e.status_code
            message = e.log_message
            self.log.warn(message)
            self.set_status(e.status_code)
            self.finish(json.dumps(dict(message=message)))
        except Exception:
            self.log.error("Unhandled error in API request", exc_info=True)
            status = 500
            message = "Unknown server error"
            t, value, tb = sys.exc_info()
            self.set_status(status)
            tb_text = ''.join(traceback.format_exception(t, value, tb))
            reply = dict(message=message, traceback=tb_text)
            self.finish(json.dumps(reply))
        else:
            return result
    return wrapper



#-----------------------------------------------------------------------------
# File handler
#-----------------------------------------------------------------------------

# to minimize subclass changes:
HTTPError = web.HTTPError

class FileFindHandler(web.StaticFileHandler):
    """subclass of StaticFileHandler for serving files from a search path"""
    
    # cache search results, don't search for files more than once
    _static_paths = {}
    
    def initialize(self, path, default_filename=None):
        if isinstance(path, string_types):
            path = [path]
        
        self.root = tuple(
            os.path.abspath(os.path.expanduser(p)) + os.sep for p in path
        )
        self.default_filename = default_filename
    
    def compute_etag(self):
        return None
    
    @classmethod
    def get_absolute_path(cls, roots, path):
        """locate a file to serve on our static file search path"""
        with cls._lock:
            if path in cls._static_paths:
                return cls._static_paths[path]
            try:
                abspath = os.path.abspath(filefind(path, roots))
            except IOError:
                # IOError means not found
                return ''
            
            cls._static_paths[path] = abspath
            return abspath
    
    def validate_absolute_path(self, root, absolute_path):
        """check if the file should be served (raises 404, 403, etc.)"""
        if absolute_path == '':
            raise web.HTTPError(404)
        
        for root in self.root:
            if (absolute_path + os.sep).startswith(root):
                break
        
        return super(FileFindHandler, self).validate_absolute_path(root, absolute_path)


class TrailingSlashHandler(web.RequestHandler):
    """Simple redirect handler that strips trailing slashes
    
    This should be the first, highest priority handler.
    """
    
    SUPPORTED_METHODS = ['GET']
    
    def get(self):
        self.redirect(self.request.uri.rstrip('/'))

#-----------------------------------------------------------------------------
# URL pattern fragments for re-use
#-----------------------------------------------------------------------------

path_regex = r"(?P<path>(?:/.*)*)"
notebook_name_regex = r"(?P<name>[^/]+\.ipynb)"
notebook_path_regex = "%s/%s" % (path_regex, notebook_name_regex)

#-----------------------------------------------------------------------------
# URL to handler mappings
#-----------------------------------------------------------------------------


default_handlers = [
    (r".*/", TrailingSlashHandler)
]<|MERGE_RESOLUTION|>--- conflicted
+++ resolved
@@ -129,16 +129,15 @@
         return self.settings.get('base_url', '/')
 
     @property
-<<<<<<< HEAD
     def contentmanager_js_source(self):
         self.log.debug("Using contentmanager: %s", self.settings.get('contentmanager_js_source',
             'base/js/contentmanager'))
         return self.settings.get('contentmanager_js_source',
             'base/js/contentmanager')
-=======
+
+    @property
     def ws_url(self):
         return self.settings.get('websocket_url', '')
->>>>>>> a3505d1e
     
     #---------------------------------------------------------------
     # Manager objects
