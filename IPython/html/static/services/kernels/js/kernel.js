--- conflicted
+++ resolved
@@ -15,11 +15,7 @@
      * A Kernel Class to communicate with the Python kernel
      * @Class Kernel
      */
-<<<<<<< HEAD
-    var Kernel = function (kernel_service_url, notebook, name) {
-=======
     var Kernel = function (kernel_service_url, ws_url, notebook, name) {
->>>>>>> 9443f6a9
         this.events = notebook.events;
         this.kernel_id = null;
         this.shell_channel = null;
@@ -27,14 +23,11 @@
         this.stdin_channel = null;
         this.kernel_service_url = kernel_service_url;
         this.name = name;
-<<<<<<< HEAD
-=======
         this.ws_url = ws_url || IPython.utils.get_body_data("wsUrl");
         if (!this.ws_url) {
             // trailing 's' in https will become wss for secure web sockets
             this.ws_url = location.protocol.replace('http', 'ws') + "//" + location.host;
         }
->>>>>>> 9443f6a9
         this.running = false;
         this.username = "username";
         this.session_id = utils.uuid();
