/*!
*
* Twitter Bootstrap
*
*/
/*! normalize.css v3.0.0 | MIT License | git.io/normalize */
html {
  font-family: sans-serif;
  -ms-text-size-adjust: 100%;
  -webkit-text-size-adjust: 100%;
}
body {
  margin: 0;
}
article,
aside,
details,
figcaption,
figure,
footer,
header,
hgroup,
main,
nav,
section,
summary {
  display: block;
}
audio,
canvas,
progress,
video {
  display: inline-block;
  vertical-align: baseline;
}
audio:not([controls]) {
  display: none;
  height: 0;
}
[hidden],
template {
  display: none;
}
a {
  background: transparent;
}
a:active,
a:hover {
  outline: 0;
}
abbr[title] {
  border-bottom: 1px dotted;
}
b,
strong {
  font-weight: bold;
}
dfn {
  font-style: italic;
}
h1 {
  font-size: 2em;
  margin: 0.67em 0;
}
mark {
  background: #ff0;
  color: #000;
}
small {
  font-size: 80%;
}
sub,
sup {
  font-size: 75%;
  line-height: 0;
  position: relative;
  vertical-align: baseline;
}
sup {
  top: -0.5em;
}
sub {
  bottom: -0.25em;
}
img {
  border: 0;
}
svg:not(:root) {
  overflow: hidden;
}
figure {
  margin: 1em 40px;
}
hr {
  -moz-box-sizing: content-box;
  box-sizing: content-box;
  height: 0;
}
pre {
  overflow: auto;
}
code,
kbd,
pre,
samp {
  font-family: monospace, monospace;
  font-size: 1em;
}
button,
input,
optgroup,
select,
textarea {
  color: inherit;
  font: inherit;
  margin: 0;
}
button {
  overflow: visible;
}
button,
select {
  text-transform: none;
}
button,
html input[type="button"],
input[type="reset"],
input[type="submit"] {
  -webkit-appearance: button;
  cursor: pointer;
}
button[disabled],
html input[disabled] {
  cursor: default;
}
button::-moz-focus-inner,
input::-moz-focus-inner {
  border: 0;
  padding: 0;
}
input {
  line-height: normal;
}
input[type="checkbox"],
input[type="radio"] {
  box-sizing: border-box;
  padding: 0;
}
input[type="number"]::-webkit-inner-spin-button,
input[type="number"]::-webkit-outer-spin-button {
  height: auto;
}
input[type="search"] {
  -webkit-appearance: textfield;
  -moz-box-sizing: content-box;
  -webkit-box-sizing: content-box;
  box-sizing: content-box;
}
input[type="search"]::-webkit-search-cancel-button,
input[type="search"]::-webkit-search-decoration {
  -webkit-appearance: none;
}
fieldset {
  border: 1px solid #c0c0c0;
  margin: 0 2px;
  padding: 0.35em 0.625em 0.75em;
}
legend {
  border: 0;
  padding: 0;
}
textarea {
  overflow: auto;
}
optgroup {
  font-weight: bold;
}
table {
  border-collapse: collapse;
  border-spacing: 0;
}
td,
th {
  padding: 0;
}
@media print {
  * {
    text-shadow: none !important;
    color: #000 !important;
    background: transparent !important;
    box-shadow: none !important;
  }
  a,
  a:visited {
    text-decoration: underline;
  }
  a[href]:after {
    content: " (" attr(href) ")";
  }
  abbr[title]:after {
    content: " (" attr(title) ")";
  }
  a[href^="javascript:"]:after,
  a[href^="#"]:after {
    content: "";
  }
  pre,
  blockquote {
    border: 1px solid #999;
    page-break-inside: avoid;
  }
  thead {
    display: table-header-group;
  }
  tr,
  img {
    page-break-inside: avoid;
  }
  img {
    max-width: 100% !important;
  }
  p,
  h2,
  h3 {
    orphans: 3;
    widows: 3;
  }
  h2,
  h3 {
    page-break-after: avoid;
  }
  select {
    background: #fff !important;
  }
  .navbar {
    display: none;
  }
  .table td,
  .table th {
    background-color: #fff !important;
  }
  .btn > .caret,
  .dropup > .btn > .caret {
    border-top-color: #000 !important;
  }
  .label {
    border: 1px solid #000;
  }
  .table {
    border-collapse: collapse !important;
  }
  .table-bordered th,
  .table-bordered td {
    border: 1px solid #ddd !important;
  }
}
* {
  -webkit-box-sizing: border-box;
  -moz-box-sizing: border-box;
  box-sizing: border-box;
}
*:before,
*:after {
  -webkit-box-sizing: border-box;
  -moz-box-sizing: border-box;
  box-sizing: border-box;
}
html {
  font-size: 62.5%;
  -webkit-tap-highlight-color: rgba(0, 0, 0, 0);
}
body {
  font-family: "Helvetica Neue", Helvetica, Arial, sans-serif;
  font-size: 13px;
  line-height: 1.42857143;
  color: #000000;
  background-color: #ffffff;
}
input,
button,
select,
textarea {
  font-family: inherit;
  font-size: inherit;
  line-height: inherit;
}
a {
  color: #428bca;
  text-decoration: none;
}
a:hover,
a:focus {
  color: #2a6496;
  text-decoration: underline;
}
a:focus {
  outline: thin dotted;
  outline: 5px auto -webkit-focus-ring-color;
  outline-offset: -2px;
}
figure {
  margin: 0;
}
img {
  vertical-align: middle;
}
.img-responsive,
.thumbnail > img,
.thumbnail a > img,
.carousel-inner > .item > img,
.carousel-inner > .item > a > img {
  display: block;
  max-width: 100%;
  height: auto;
}
.img-rounded {
  border-radius: 6px;
}
.img-thumbnail {
  padding: 4px;
  line-height: 1.42857143;
  background-color: #ffffff;
  border: 1px solid #dddddd;
  border-radius: 4px;
  -webkit-transition: all 0.2s ease-in-out;
  transition: all 0.2s ease-in-out;
  display: inline-block;
  max-width: 100%;
  height: auto;
}
.img-circle {
  border-radius: 50%;
}
hr {
  margin-top: 18px;
  margin-bottom: 18px;
  border: 0;
  border-top: 1px solid #eeeeee;
}
.sr-only {
  position: absolute;
  width: 1px;
  height: 1px;
  margin: -1px;
  padding: 0;
  overflow: hidden;
  clip: rect(0, 0, 0, 0);
  border: 0;
}
h1,
h2,
h3,
h4,
h5,
h6,
.h1,
.h2,
.h3,
.h4,
.h5,
.h6 {
  font-family: inherit;
  font-weight: 500;
  line-height: 1.1;
  color: inherit;
}
h1 small,
h2 small,
h3 small,
h4 small,
h5 small,
h6 small,
.h1 small,
.h2 small,
.h3 small,
.h4 small,
.h5 small,
.h6 small,
h1 .small,
h2 .small,
h3 .small,
h4 .small,
h5 .small,
h6 .small,
.h1 .small,
.h2 .small,
.h3 .small,
.h4 .small,
.h5 .small,
.h6 .small {
  font-weight: normal;
  line-height: 1;
  color: #999999;
}
h1,
.h1,
h2,
.h2,
h3,
.h3 {
  margin-top: 18px;
  margin-bottom: 9px;
}
h1 small,
.h1 small,
h2 small,
.h2 small,
h3 small,
.h3 small,
h1 .small,
.h1 .small,
h2 .small,
.h2 .small,
h3 .small,
.h3 .small {
  font-size: 65%;
}
h4,
.h4,
h5,
.h5,
h6,
.h6 {
  margin-top: 9px;
  margin-bottom: 9px;
}
h4 small,
.h4 small,
h5 small,
.h5 small,
h6 small,
.h6 small,
h4 .small,
.h4 .small,
h5 .small,
.h5 .small,
h6 .small,
.h6 .small {
  font-size: 75%;
}
h1,
.h1 {
  font-size: 33px;
}
h2,
.h2 {
  font-size: 27px;
}
h3,
.h3 {
  font-size: 23px;
}
h4,
.h4 {
  font-size: 17px;
}
h5,
.h5 {
  font-size: 13px;
}
h6,
.h6 {
  font-size: 12px;
}
p {
  margin: 0 0 9px;
}
.lead {
  margin-bottom: 18px;
  font-size: 14px;
  font-weight: 200;
  line-height: 1.4;
}
@media (min-width: 768px) {
  .lead {
    font-size: 19.5px;
  }
}
small,
.small {
  font-size: 85%;
}
cite {
  font-style: normal;
}
.text-left {
  text-align: left;
}
.text-right {
  text-align: right;
}
.text-center {
  text-align: center;
}
.text-justify {
  text-align: justify;
}
.text-muted {
  color: #999999;
}
.text-primary {
  color: #428bca;
}
a.text-primary:hover {
  color: #3071a9;
}
.text-success {
  color: #3c763d;
}
a.text-success:hover {
  color: #2b542c;
}
.text-info {
  color: #31708f;
}
a.text-info:hover {
  color: #245269;
}
.text-warning {
  color: #8a6d3b;
}
a.text-warning:hover {
  color: #66512c;
}
.text-danger {
  color: #a94442;
}
a.text-danger:hover {
  color: #843534;
}
.bg-primary {
  color: #fff;
  background-color: #428bca;
}
a.bg-primary:hover {
  background-color: #3071a9;
}
.bg-success {
  background-color: #dff0d8;
}
a.bg-success:hover {
  background-color: #c1e2b3;
}
.bg-info {
  background-color: #d9edf7;
}
a.bg-info:hover {
  background-color: #afd9ee;
}
.bg-warning {
  background-color: #fcf8e3;
}
a.bg-warning:hover {
  background-color: #f7ecb5;
}
.bg-danger {
  background-color: #f2dede;
}
a.bg-danger:hover {
  background-color: #e4b9b9;
}
.page-header {
  padding-bottom: 8px;
  margin: 36px 0 18px;
  border-bottom: 1px solid #eeeeee;
}
ul,
ol {
  margin-top: 0;
  margin-bottom: 9px;
}
ul ul,
ol ul,
ul ol,
ol ol {
  margin-bottom: 0;
}
.list-unstyled {
  padding-left: 0;
  list-style: none;
}
.list-inline {
  padding-left: 0;
  list-style: none;
  margin-left: -5px;
}
.list-inline > li {
  display: inline-block;
  padding-left: 5px;
  padding-right: 5px;
}
dl {
  margin-top: 0;
  margin-bottom: 18px;
}
dt,
dd {
  line-height: 1.42857143;
}
dt {
  font-weight: bold;
}
dd {
  margin-left: 0;
}
@media (min-width: 768px) {
  .dl-horizontal dt {
    float: left;
    width: 160px;
    clear: left;
    text-align: right;
    overflow: hidden;
    text-overflow: ellipsis;
    white-space: nowrap;
  }
  .dl-horizontal dd {
    margin-left: 180px;
  }
}
abbr[title],
abbr[data-original-title] {
  cursor: help;
  border-bottom: 1px dotted #999999;
}
.initialism {
  font-size: 90%;
  text-transform: uppercase;
}
blockquote {
  padding: 9px 18px;
  margin: 0 0 18px;
  font-size: inherit;
  border-left: 5px solid #eeeeee;
}
blockquote p:last-child,
blockquote ul:last-child,
blockquote ol:last-child {
  margin-bottom: 0;
}
blockquote footer,
blockquote small,
blockquote .small {
  display: block;
  font-size: 80%;
  line-height: 1.42857143;
  color: #999999;
}
blockquote footer:before,
blockquote small:before,
blockquote .small:before {
  content: '\2014 \00A0';
}
.blockquote-reverse,
blockquote.pull-right {
  padding-right: 15px;
  padding-left: 0;
  border-right: 5px solid #eeeeee;
  border-left: 0;
  text-align: right;
}
.blockquote-reverse footer:before,
blockquote.pull-right footer:before,
.blockquote-reverse small:before,
blockquote.pull-right small:before,
.blockquote-reverse .small:before,
blockquote.pull-right .small:before {
  content: '';
}
.blockquote-reverse footer:after,
blockquote.pull-right footer:after,
.blockquote-reverse small:after,
blockquote.pull-right small:after,
.blockquote-reverse .small:after,
blockquote.pull-right .small:after {
  content: '\00A0 \2014';
}
blockquote:before,
blockquote:after {
  content: "";
}
address {
  margin-bottom: 18px;
  font-style: normal;
  line-height: 1.42857143;
}
code,
kbd,
pre,
samp {
  font-family: monospace;
}
code {
  padding: 2px 4px;
  font-size: 90%;
  color: #c7254e;
  background-color: #f9f2f4;
  white-space: nowrap;
  border-radius: 4px;
}
kbd {
  padding: 2px 4px;
  font-size: 90%;
  color: #ffffff;
  background-color: #333333;
  border-radius: 3px;
  box-shadow: inset 0 -1px 0 rgba(0, 0, 0, 0.25);
}
pre {
  display: block;
  padding: 8.5px;
  margin: 0 0 9px;
  font-size: 12px;
  line-height: 1.42857143;
  word-break: break-all;
  word-wrap: break-word;
  color: #333333;
  background-color: #f5f5f5;
  border: 1px solid #cccccc;
  border-radius: 4px;
}
pre code {
  padding: 0;
  font-size: inherit;
  color: inherit;
  white-space: pre-wrap;
  background-color: transparent;
  border-radius: 0;
}
.pre-scrollable {
  max-height: 340px;
  overflow-y: scroll;
}
.container {
  margin-right: auto;
  margin-left: auto;
  padding-left: 15px;
  padding-right: 15px;
}
@media (min-width: 768px) {
  .container {
    width: 750px;
  }
}
@media (min-width: 992px) {
  .container {
    width: 970px;
  }
}
@media (min-width: 1200px) {
  .container {
    width: 1170px;
  }
}
.container-fluid {
  margin-right: auto;
  margin-left: auto;
  padding-left: 15px;
  padding-right: 15px;
}
.row {
  margin-left: -15px;
  margin-right: -15px;
}
.col-xs-1, .col-sm-1, .col-md-1, .col-lg-1, .col-xs-2, .col-sm-2, .col-md-2, .col-lg-2, .col-xs-3, .col-sm-3, .col-md-3, .col-lg-3, .col-xs-4, .col-sm-4, .col-md-4, .col-lg-4, .col-xs-5, .col-sm-5, .col-md-5, .col-lg-5, .col-xs-6, .col-sm-6, .col-md-6, .col-lg-6, .col-xs-7, .col-sm-7, .col-md-7, .col-lg-7, .col-xs-8, .col-sm-8, .col-md-8, .col-lg-8, .col-xs-9, .col-sm-9, .col-md-9, .col-lg-9, .col-xs-10, .col-sm-10, .col-md-10, .col-lg-10, .col-xs-11, .col-sm-11, .col-md-11, .col-lg-11, .col-xs-12, .col-sm-12, .col-md-12, .col-lg-12 {
  position: relative;
  min-height: 1px;
  padding-left: 15px;
  padding-right: 15px;
}
.col-xs-1, .col-xs-2, .col-xs-3, .col-xs-4, .col-xs-5, .col-xs-6, .col-xs-7, .col-xs-8, .col-xs-9, .col-xs-10, .col-xs-11, .col-xs-12 {
  float: left;
}
.col-xs-12 {
  width: 100%;
}
.col-xs-11 {
  width: 91.66666667%;
}
.col-xs-10 {
  width: 83.33333333%;
}
.col-xs-9 {
  width: 75%;
}
.col-xs-8 {
  width: 66.66666667%;
}
.col-xs-7 {
  width: 58.33333333%;
}
.col-xs-6 {
  width: 50%;
}
.col-xs-5 {
  width: 41.66666667%;
}
.col-xs-4 {
  width: 33.33333333%;
}
.col-xs-3 {
  width: 25%;
}
.col-xs-2 {
  width: 16.66666667%;
}
.col-xs-1 {
  width: 8.33333333%;
}
.col-xs-pull-12 {
  right: 100%;
}
.col-xs-pull-11 {
  right: 91.66666667%;
}
.col-xs-pull-10 {
  right: 83.33333333%;
}
.col-xs-pull-9 {
  right: 75%;
}
.col-xs-pull-8 {
  right: 66.66666667%;
}
.col-xs-pull-7 {
  right: 58.33333333%;
}
.col-xs-pull-6 {
  right: 50%;
}
.col-xs-pull-5 {
  right: 41.66666667%;
}
.col-xs-pull-4 {
  right: 33.33333333%;
}
.col-xs-pull-3 {
  right: 25%;
}
.col-xs-pull-2 {
  right: 16.66666667%;
}
.col-xs-pull-1 {
  right: 8.33333333%;
}
.col-xs-pull-0 {
  right: 0%;
}
.col-xs-push-12 {
  left: 100%;
}
.col-xs-push-11 {
  left: 91.66666667%;
}
.col-xs-push-10 {
  left: 83.33333333%;
}
.col-xs-push-9 {
  left: 75%;
}
.col-xs-push-8 {
  left: 66.66666667%;
}
.col-xs-push-7 {
  left: 58.33333333%;
}
.col-xs-push-6 {
  left: 50%;
}
.col-xs-push-5 {
  left: 41.66666667%;
}
.col-xs-push-4 {
  left: 33.33333333%;
}
.col-xs-push-3 {
  left: 25%;
}
.col-xs-push-2 {
  left: 16.66666667%;
}
.col-xs-push-1 {
  left: 8.33333333%;
}
.col-xs-push-0 {
  left: 0%;
}
.col-xs-offset-12 {
  margin-left: 100%;
}
.col-xs-offset-11 {
  margin-left: 91.66666667%;
}
.col-xs-offset-10 {
  margin-left: 83.33333333%;
}
.col-xs-offset-9 {
  margin-left: 75%;
}
.col-xs-offset-8 {
  margin-left: 66.66666667%;
}
.col-xs-offset-7 {
  margin-left: 58.33333333%;
}
.col-xs-offset-6 {
  margin-left: 50%;
}
.col-xs-offset-5 {
  margin-left: 41.66666667%;
}
.col-xs-offset-4 {
  margin-left: 33.33333333%;
}
.col-xs-offset-3 {
  margin-left: 25%;
}
.col-xs-offset-2 {
  margin-left: 16.66666667%;
}
.col-xs-offset-1 {
  margin-left: 8.33333333%;
}
.col-xs-offset-0 {
  margin-left: 0%;
}
@media (min-width: 768px) {
  .col-sm-1, .col-sm-2, .col-sm-3, .col-sm-4, .col-sm-5, .col-sm-6, .col-sm-7, .col-sm-8, .col-sm-9, .col-sm-10, .col-sm-11, .col-sm-12 {
    float: left;
  }
  .col-sm-12 {
    width: 100%;
  }
  .col-sm-11 {
    width: 91.66666667%;
  }
  .col-sm-10 {
    width: 83.33333333%;
  }
  .col-sm-9 {
    width: 75%;
  }
  .col-sm-8 {
    width: 66.66666667%;
  }
  .col-sm-7 {
    width: 58.33333333%;
  }
  .col-sm-6 {
    width: 50%;
  }
  .col-sm-5 {
    width: 41.66666667%;
  }
  .col-sm-4 {
    width: 33.33333333%;
  }
  .col-sm-3 {
    width: 25%;
  }
  .col-sm-2 {
    width: 16.66666667%;
  }
  .col-sm-1 {
    width: 8.33333333%;
  }
  .col-sm-pull-12 {
    right: 100%;
  }
  .col-sm-pull-11 {
    right: 91.66666667%;
  }
  .col-sm-pull-10 {
    right: 83.33333333%;
  }
  .col-sm-pull-9 {
    right: 75%;
  }
  .col-sm-pull-8 {
    right: 66.66666667%;
  }
  .col-sm-pull-7 {
    right: 58.33333333%;
  }
  .col-sm-pull-6 {
    right: 50%;
  }
  .col-sm-pull-5 {
    right: 41.66666667%;
  }
  .col-sm-pull-4 {
    right: 33.33333333%;
  }
  .col-sm-pull-3 {
    right: 25%;
  }
  .col-sm-pull-2 {
    right: 16.66666667%;
  }
  .col-sm-pull-1 {
    right: 8.33333333%;
  }
  .col-sm-pull-0 {
    right: 0%;
  }
  .col-sm-push-12 {
    left: 100%;
  }
  .col-sm-push-11 {
    left: 91.66666667%;
  }
  .col-sm-push-10 {
    left: 83.33333333%;
  }
  .col-sm-push-9 {
    left: 75%;
  }
  .col-sm-push-8 {
    left: 66.66666667%;
  }
  .col-sm-push-7 {
    left: 58.33333333%;
  }
  .col-sm-push-6 {
    left: 50%;
  }
  .col-sm-push-5 {
    left: 41.66666667%;
  }
  .col-sm-push-4 {
    left: 33.33333333%;
  }
  .col-sm-push-3 {
    left: 25%;
  }
  .col-sm-push-2 {
    left: 16.66666667%;
  }
  .col-sm-push-1 {
    left: 8.33333333%;
  }
  .col-sm-push-0 {
    left: 0%;
  }
  .col-sm-offset-12 {
    margin-left: 100%;
  }
  .col-sm-offset-11 {
    margin-left: 91.66666667%;
  }
  .col-sm-offset-10 {
    margin-left: 83.33333333%;
  }
  .col-sm-offset-9 {
    margin-left: 75%;
  }
  .col-sm-offset-8 {
    margin-left: 66.66666667%;
  }
  .col-sm-offset-7 {
    margin-left: 58.33333333%;
  }
  .col-sm-offset-6 {
    margin-left: 50%;
  }
  .col-sm-offset-5 {
    margin-left: 41.66666667%;
  }
  .col-sm-offset-4 {
    margin-left: 33.33333333%;
  }
  .col-sm-offset-3 {
    margin-left: 25%;
  }
  .col-sm-offset-2 {
    margin-left: 16.66666667%;
  }
  .col-sm-offset-1 {
    margin-left: 8.33333333%;
  }
  .col-sm-offset-0 {
    margin-left: 0%;
  }
}
@media (min-width: 992px) {
  .col-md-1, .col-md-2, .col-md-3, .col-md-4, .col-md-5, .col-md-6, .col-md-7, .col-md-8, .col-md-9, .col-md-10, .col-md-11, .col-md-12 {
    float: left;
  }
  .col-md-12 {
    width: 100%;
  }
  .col-md-11 {
    width: 91.66666667%;
  }
  .col-md-10 {
    width: 83.33333333%;
  }
  .col-md-9 {
    width: 75%;
  }
  .col-md-8 {
    width: 66.66666667%;
  }
  .col-md-7 {
    width: 58.33333333%;
  }
  .col-md-6 {
    width: 50%;
  }
  .col-md-5 {
    width: 41.66666667%;
  }
  .col-md-4 {
    width: 33.33333333%;
  }
  .col-md-3 {
    width: 25%;
  }
  .col-md-2 {
    width: 16.66666667%;
  }
  .col-md-1 {
    width: 8.33333333%;
  }
  .col-md-pull-12 {
    right: 100%;
  }
  .col-md-pull-11 {
    right: 91.66666667%;
  }
  .col-md-pull-10 {
    right: 83.33333333%;
  }
  .col-md-pull-9 {
    right: 75%;
  }
  .col-md-pull-8 {
    right: 66.66666667%;
  }
  .col-md-pull-7 {
    right: 58.33333333%;
  }
  .col-md-pull-6 {
    right: 50%;
  }
  .col-md-pull-5 {
    right: 41.66666667%;
  }
  .col-md-pull-4 {
    right: 33.33333333%;
  }
  .col-md-pull-3 {
    right: 25%;
  }
  .col-md-pull-2 {
    right: 16.66666667%;
  }
  .col-md-pull-1 {
    right: 8.33333333%;
  }
  .col-md-pull-0 {
    right: 0%;
  }
  .col-md-push-12 {
    left: 100%;
  }
  .col-md-push-11 {
    left: 91.66666667%;
  }
  .col-md-push-10 {
    left: 83.33333333%;
  }
  .col-md-push-9 {
    left: 75%;
  }
  .col-md-push-8 {
    left: 66.66666667%;
  }
  .col-md-push-7 {
    left: 58.33333333%;
  }
  .col-md-push-6 {
    left: 50%;
  }
  .col-md-push-5 {
    left: 41.66666667%;
  }
  .col-md-push-4 {
    left: 33.33333333%;
  }
  .col-md-push-3 {
    left: 25%;
  }
  .col-md-push-2 {
    left: 16.66666667%;
  }
  .col-md-push-1 {
    left: 8.33333333%;
  }
  .col-md-push-0 {
    left: 0%;
  }
  .col-md-offset-12 {
    margin-left: 100%;
  }
  .col-md-offset-11 {
    margin-left: 91.66666667%;
  }
  .col-md-offset-10 {
    margin-left: 83.33333333%;
  }
  .col-md-offset-9 {
    margin-left: 75%;
  }
  .col-md-offset-8 {
    margin-left: 66.66666667%;
  }
  .col-md-offset-7 {
    margin-left: 58.33333333%;
  }
  .col-md-offset-6 {
    margin-left: 50%;
  }
  .col-md-offset-5 {
    margin-left: 41.66666667%;
  }
  .col-md-offset-4 {
    margin-left: 33.33333333%;
  }
  .col-md-offset-3 {
    margin-left: 25%;
  }
  .col-md-offset-2 {
    margin-left: 16.66666667%;
  }
  .col-md-offset-1 {
    margin-left: 8.33333333%;
  }
  .col-md-offset-0 {
    margin-left: 0%;
  }
}
@media (min-width: 1200px) {
  .col-lg-1, .col-lg-2, .col-lg-3, .col-lg-4, .col-lg-5, .col-lg-6, .col-lg-7, .col-lg-8, .col-lg-9, .col-lg-10, .col-lg-11, .col-lg-12 {
    float: left;
  }
  .col-lg-12 {
    width: 100%;
  }
  .col-lg-11 {
    width: 91.66666667%;
  }
  .col-lg-10 {
    width: 83.33333333%;
  }
  .col-lg-9 {
    width: 75%;
  }
  .col-lg-8 {
    width: 66.66666667%;
  }
  .col-lg-7 {
    width: 58.33333333%;
  }
  .col-lg-6 {
    width: 50%;
  }
  .col-lg-5 {
    width: 41.66666667%;
  }
  .col-lg-4 {
    width: 33.33333333%;
  }
  .col-lg-3 {
    width: 25%;
  }
  .col-lg-2 {
    width: 16.66666667%;
  }
  .col-lg-1 {
    width: 8.33333333%;
  }
  .col-lg-pull-12 {
    right: 100%;
  }
  .col-lg-pull-11 {
    right: 91.66666667%;
  }
  .col-lg-pull-10 {
    right: 83.33333333%;
  }
  .col-lg-pull-9 {
    right: 75%;
  }
  .col-lg-pull-8 {
    right: 66.66666667%;
  }
  .col-lg-pull-7 {
    right: 58.33333333%;
  }
  .col-lg-pull-6 {
    right: 50%;
  }
  .col-lg-pull-5 {
    right: 41.66666667%;
  }
  .col-lg-pull-4 {
    right: 33.33333333%;
  }
  .col-lg-pull-3 {
    right: 25%;
  }
  .col-lg-pull-2 {
    right: 16.66666667%;
  }
  .col-lg-pull-1 {
    right: 8.33333333%;
  }
  .col-lg-pull-0 {
    right: 0%;
  }
  .col-lg-push-12 {
    left: 100%;
  }
  .col-lg-push-11 {
    left: 91.66666667%;
  }
  .col-lg-push-10 {
    left: 83.33333333%;
  }
  .col-lg-push-9 {
    left: 75%;
  }
  .col-lg-push-8 {
    left: 66.66666667%;
  }
  .col-lg-push-7 {
    left: 58.33333333%;
  }
  .col-lg-push-6 {
    left: 50%;
  }
  .col-lg-push-5 {
    left: 41.66666667%;
  }
  .col-lg-push-4 {
    left: 33.33333333%;
  }
  .col-lg-push-3 {
    left: 25%;
  }
  .col-lg-push-2 {
    left: 16.66666667%;
  }
  .col-lg-push-1 {
    left: 8.33333333%;
  }
  .col-lg-push-0 {
    left: 0%;
  }
  .col-lg-offset-12 {
    margin-left: 100%;
  }
  .col-lg-offset-11 {
    margin-left: 91.66666667%;
  }
  .col-lg-offset-10 {
    margin-left: 83.33333333%;
  }
  .col-lg-offset-9 {
    margin-left: 75%;
  }
  .col-lg-offset-8 {
    margin-left: 66.66666667%;
  }
  .col-lg-offset-7 {
    margin-left: 58.33333333%;
  }
  .col-lg-offset-6 {
    margin-left: 50%;
  }
  .col-lg-offset-5 {
    margin-left: 41.66666667%;
  }
  .col-lg-offset-4 {
    margin-left: 33.33333333%;
  }
  .col-lg-offset-3 {
    margin-left: 25%;
  }
  .col-lg-offset-2 {
    margin-left: 16.66666667%;
  }
  .col-lg-offset-1 {
    margin-left: 8.33333333%;
  }
  .col-lg-offset-0 {
    margin-left: 0%;
  }
}
table {
  max-width: 100%;
  background-color: transparent;
}
th {
  text-align: left;
}
.table {
  width: 100%;
  margin-bottom: 18px;
}
.table > thead > tr > th,
.table > tbody > tr > th,
.table > tfoot > tr > th,
.table > thead > tr > td,
.table > tbody > tr > td,
.table > tfoot > tr > td {
  padding: 8px;
  line-height: 1.42857143;
  vertical-align: top;
  border-top: 1px solid #dddddd;
}
.table > thead > tr > th {
  vertical-align: bottom;
  border-bottom: 2px solid #dddddd;
}
.table > caption + thead > tr:first-child > th,
.table > colgroup + thead > tr:first-child > th,
.table > thead:first-child > tr:first-child > th,
.table > caption + thead > tr:first-child > td,
.table > colgroup + thead > tr:first-child > td,
.table > thead:first-child > tr:first-child > td {
  border-top: 0;
}
.table > tbody + tbody {
  border-top: 2px solid #dddddd;
}
.table .table {
  background-color: #ffffff;
}
.table-condensed > thead > tr > th,
.table-condensed > tbody > tr > th,
.table-condensed > tfoot > tr > th,
.table-condensed > thead > tr > td,
.table-condensed > tbody > tr > td,
.table-condensed > tfoot > tr > td {
  padding: 5px;
}
.table-bordered {
  border: 1px solid #dddddd;
}
.table-bordered > thead > tr > th,
.table-bordered > tbody > tr > th,
.table-bordered > tfoot > tr > th,
.table-bordered > thead > tr > td,
.table-bordered > tbody > tr > td,
.table-bordered > tfoot > tr > td {
  border: 1px solid #dddddd;
}
.table-bordered > thead > tr > th,
.table-bordered > thead > tr > td {
  border-bottom-width: 2px;
}
.table-striped > tbody > tr:nth-child(odd) > td,
.table-striped > tbody > tr:nth-child(odd) > th {
  background-color: #f9f9f9;
}
.table-hover > tbody > tr:hover > td,
.table-hover > tbody > tr:hover > th {
  background-color: #f5f5f5;
}
table col[class*="col-"] {
  position: static;
  float: none;
  display: table-column;
}
table td[class*="col-"],
table th[class*="col-"] {
  position: static;
  float: none;
  display: table-cell;
}
.table > thead > tr > td.active,
.table > tbody > tr > td.active,
.table > tfoot > tr > td.active,
.table > thead > tr > th.active,
.table > tbody > tr > th.active,
.table > tfoot > tr > th.active,
.table > thead > tr.active > td,
.table > tbody > tr.active > td,
.table > tfoot > tr.active > td,
.table > thead > tr.active > th,
.table > tbody > tr.active > th,
.table > tfoot > tr.active > th {
  background-color: #f5f5f5;
}
.table-hover > tbody > tr > td.active:hover,
.table-hover > tbody > tr > th.active:hover,
.table-hover > tbody > tr.active:hover > td,
.table-hover > tbody > tr.active:hover > th {
  background-color: #e8e8e8;
}
.table > thead > tr > td.success,
.table > tbody > tr > td.success,
.table > tfoot > tr > td.success,
.table > thead > tr > th.success,
.table > tbody > tr > th.success,
.table > tfoot > tr > th.success,
.table > thead > tr.success > td,
.table > tbody > tr.success > td,
.table > tfoot > tr.success > td,
.table > thead > tr.success > th,
.table > tbody > tr.success > th,
.table > tfoot > tr.success > th {
  background-color: #dff0d8;
}
.table-hover > tbody > tr > td.success:hover,
.table-hover > tbody > tr > th.success:hover,
.table-hover > tbody > tr.success:hover > td,
.table-hover > tbody > tr.success:hover > th {
  background-color: #d0e9c6;
}
.table > thead > tr > td.info,
.table > tbody > tr > td.info,
.table > tfoot > tr > td.info,
.table > thead > tr > th.info,
.table > tbody > tr > th.info,
.table > tfoot > tr > th.info,
.table > thead > tr.info > td,
.table > tbody > tr.info > td,
.table > tfoot > tr.info > td,
.table > thead > tr.info > th,
.table > tbody > tr.info > th,
.table > tfoot > tr.info > th {
  background-color: #d9edf7;
}
.table-hover > tbody > tr > td.info:hover,
.table-hover > tbody > tr > th.info:hover,
.table-hover > tbody > tr.info:hover > td,
.table-hover > tbody > tr.info:hover > th {
  background-color: #c4e3f3;
}
.table > thead > tr > td.warning,
.table > tbody > tr > td.warning,
.table > tfoot > tr > td.warning,
.table > thead > tr > th.warning,
.table > tbody > tr > th.warning,
.table > tfoot > tr > th.warning,
.table > thead > tr.warning > td,
.table > tbody > tr.warning > td,
.table > tfoot > tr.warning > td,
.table > thead > tr.warning > th,
.table > tbody > tr.warning > th,
.table > tfoot > tr.warning > th {
  background-color: #fcf8e3;
}
.table-hover > tbody > tr > td.warning:hover,
.table-hover > tbody > tr > th.warning:hover,
.table-hover > tbody > tr.warning:hover > td,
.table-hover > tbody > tr.warning:hover > th {
  background-color: #faf2cc;
}
.table > thead > tr > td.danger,
.table > tbody > tr > td.danger,
.table > tfoot > tr > td.danger,
.table > thead > tr > th.danger,
.table > tbody > tr > th.danger,
.table > tfoot > tr > th.danger,
.table > thead > tr.danger > td,
.table > tbody > tr.danger > td,
.table > tfoot > tr.danger > td,
.table > thead > tr.danger > th,
.table > tbody > tr.danger > th,
.table > tfoot > tr.danger > th {
  background-color: #f2dede;
}
.table-hover > tbody > tr > td.danger:hover,
.table-hover > tbody > tr > th.danger:hover,
.table-hover > tbody > tr.danger:hover > td,
.table-hover > tbody > tr.danger:hover > th {
  background-color: #ebcccc;
}
@media (max-width: 767px) {
  .table-responsive {
    width: 100%;
    margin-bottom: 13.5px;
    overflow-y: hidden;
    overflow-x: scroll;
    -ms-overflow-style: -ms-autohiding-scrollbar;
    border: 1px solid #dddddd;
    -webkit-overflow-scrolling: touch;
  }
  .table-responsive > .table {
    margin-bottom: 0;
  }
  .table-responsive > .table > thead > tr > th,
  .table-responsive > .table > tbody > tr > th,
  .table-responsive > .table > tfoot > tr > th,
  .table-responsive > .table > thead > tr > td,
  .table-responsive > .table > tbody > tr > td,
  .table-responsive > .table > tfoot > tr > td {
    white-space: nowrap;
  }
  .table-responsive > .table-bordered {
    border: 0;
  }
  .table-responsive > .table-bordered > thead > tr > th:first-child,
  .table-responsive > .table-bordered > tbody > tr > th:first-child,
  .table-responsive > .table-bordered > tfoot > tr > th:first-child,
  .table-responsive > .table-bordered > thead > tr > td:first-child,
  .table-responsive > .table-bordered > tbody > tr > td:first-child,
  .table-responsive > .table-bordered > tfoot > tr > td:first-child {
    border-left: 0;
  }
  .table-responsive > .table-bordered > thead > tr > th:last-child,
  .table-responsive > .table-bordered > tbody > tr > th:last-child,
  .table-responsive > .table-bordered > tfoot > tr > th:last-child,
  .table-responsive > .table-bordered > thead > tr > td:last-child,
  .table-responsive > .table-bordered > tbody > tr > td:last-child,
  .table-responsive > .table-bordered > tfoot > tr > td:last-child {
    border-right: 0;
  }
  .table-responsive > .table-bordered > tbody > tr:last-child > th,
  .table-responsive > .table-bordered > tfoot > tr:last-child > th,
  .table-responsive > .table-bordered > tbody > tr:last-child > td,
  .table-responsive > .table-bordered > tfoot > tr:last-child > td {
    border-bottom: 0;
  }
}
fieldset {
  padding: 0;
  margin: 0;
  border: 0;
  min-width: 0;
}
legend {
  display: block;
  width: 100%;
  padding: 0;
  margin-bottom: 18px;
  font-size: 19.5px;
  line-height: inherit;
  color: #333333;
  border: 0;
  border-bottom: 1px solid #e5e5e5;
}
label {
  display: inline-block;
  margin-bottom: 5px;
  font-weight: bold;
}
input[type="search"] {
  -webkit-box-sizing: border-box;
  -moz-box-sizing: border-box;
  box-sizing: border-box;
}
input[type="radio"],
input[type="checkbox"] {
  margin: 4px 0 0;
  margin-top: 1px \9;
  /* IE8-9 */
  line-height: normal;
}
input[type="file"] {
  display: block;
}
input[type="range"] {
  display: block;
  width: 100%;
}
select[multiple],
select[size] {
  height: auto;
}
input[type="file"]:focus,
input[type="radio"]:focus,
input[type="checkbox"]:focus {
  outline: thin dotted;
  outline: 5px auto -webkit-focus-ring-color;
  outline-offset: -2px;
}
output {
  display: block;
  padding-top: 7px;
  font-size: 13px;
  line-height: 1.42857143;
  color: #555555;
}
.form-control {
  display: block;
  width: 100%;
  height: 32px;
  padding: 6px 12px;
  font-size: 13px;
  line-height: 1.42857143;
  color: #555555;
  background-color: #ffffff;
  background-image: none;
  border: 1px solid #cccccc;
  border-radius: 4px;
  -webkit-box-shadow: inset 0 1px 1px rgba(0, 0, 0, 0.075);
  box-shadow: inset 0 1px 1px rgba(0, 0, 0, 0.075);
  -webkit-transition: border-color ease-in-out .15s, box-shadow ease-in-out .15s;
  transition: border-color ease-in-out .15s, box-shadow ease-in-out .15s;
}
.form-control:focus {
  border-color: #66afe9;
  outline: 0;
  -webkit-box-shadow: inset 0 1px 1px rgba(0,0,0,.075), 0 0 8px rgba(102, 175, 233, 0.6);
  box-shadow: inset 0 1px 1px rgba(0,0,0,.075), 0 0 8px rgba(102, 175, 233, 0.6);
}
.form-control::-moz-placeholder {
  color: #999999;
  opacity: 1;
}
.form-control:-ms-input-placeholder {
  color: #999999;
}
.form-control::-webkit-input-placeholder {
  color: #999999;
}
.form-control[disabled],
.form-control[readonly],
fieldset[disabled] .form-control {
  cursor: not-allowed;
  background-color: #eeeeee;
  opacity: 1;
}
textarea.form-control {
  height: auto;
}
input[type="search"] {
  -webkit-appearance: none;
}
input[type="date"] {
  line-height: 32px;
}
.form-group {
  margin-bottom: 15px;
}
.radio,
.checkbox {
  display: block;
  min-height: 18px;
  margin-top: 10px;
  margin-bottom: 10px;
  padding-left: 20px;
}
.radio label,
.checkbox label {
  display: inline;
  font-weight: normal;
  cursor: pointer;
}
.radio input[type="radio"],
.radio-inline input[type="radio"],
.checkbox input[type="checkbox"],
.checkbox-inline input[type="checkbox"] {
  float: left;
  margin-left: -20px;
}
.radio + .radio,
.checkbox + .checkbox {
  margin-top: -5px;
}
.radio-inline,
.checkbox-inline {
  display: inline-block;
  padding-left: 20px;
  margin-bottom: 0;
  vertical-align: middle;
  font-weight: normal;
  cursor: pointer;
}
.radio-inline + .radio-inline,
.checkbox-inline + .checkbox-inline {
  margin-top: 0;
  margin-left: 10px;
}
input[type="radio"][disabled],
input[type="checkbox"][disabled],
.radio[disabled],
.radio-inline[disabled],
.checkbox[disabled],
.checkbox-inline[disabled],
fieldset[disabled] input[type="radio"],
fieldset[disabled] input[type="checkbox"],
fieldset[disabled] .radio,
fieldset[disabled] .radio-inline,
fieldset[disabled] .checkbox,
fieldset[disabled] .checkbox-inline {
  cursor: not-allowed;
}
.input-sm {
  height: 30px;
  padding: 5px 10px;
  font-size: 12px;
  line-height: 1.5;
  border-radius: 3px;
}
select.input-sm {
  height: 30px;
  line-height: 30px;
}
textarea.input-sm,
select[multiple].input-sm {
  height: auto;
}
.input-lg {
  height: 45px;
  padding: 10px 16px;
  font-size: 17px;
  line-height: 1.33;
  border-radius: 6px;
}
select.input-lg {
  height: 45px;
  line-height: 45px;
}
textarea.input-lg,
select[multiple].input-lg {
  height: auto;
}
.has-feedback {
  position: relative;
}
.has-feedback .form-control {
  padding-right: 40px;
}
.has-feedback .form-control-feedback {
  position: absolute;
  top: 23px;
  right: 0;
  display: block;
  width: 32px;
  height: 32px;
  line-height: 32px;
  text-align: center;
}
.has-success .help-block,
.has-success .control-label,
.has-success .radio,
.has-success .checkbox,
.has-success .radio-inline,
.has-success .checkbox-inline {
  color: #3c763d;
}
.has-success .form-control {
  border-color: #3c763d;
  -webkit-box-shadow: inset 0 1px 1px rgba(0, 0, 0, 0.075);
  box-shadow: inset 0 1px 1px rgba(0, 0, 0, 0.075);
}
.has-success .form-control:focus {
  border-color: #2b542c;
  -webkit-box-shadow: inset 0 1px 1px rgba(0, 0, 0, 0.075), 0 0 6px #67b168;
  box-shadow: inset 0 1px 1px rgba(0, 0, 0, 0.075), 0 0 6px #67b168;
}
.has-success .input-group-addon {
  color: #3c763d;
  border-color: #3c763d;
  background-color: #dff0d8;
}
.has-success .form-control-feedback {
  color: #3c763d;
}
.has-warning .help-block,
.has-warning .control-label,
.has-warning .radio,
.has-warning .checkbox,
.has-warning .radio-inline,
.has-warning .checkbox-inline {
  color: #8a6d3b;
}
.has-warning .form-control {
  border-color: #8a6d3b;
  -webkit-box-shadow: inset 0 1px 1px rgba(0, 0, 0, 0.075);
  box-shadow: inset 0 1px 1px rgba(0, 0, 0, 0.075);
}
.has-warning .form-control:focus {
  border-color: #66512c;
  -webkit-box-shadow: inset 0 1px 1px rgba(0, 0, 0, 0.075), 0 0 6px #c0a16b;
  box-shadow: inset 0 1px 1px rgba(0, 0, 0, 0.075), 0 0 6px #c0a16b;
}
.has-warning .input-group-addon {
  color: #8a6d3b;
  border-color: #8a6d3b;
  background-color: #fcf8e3;
}
.has-warning .form-control-feedback {
  color: #8a6d3b;
}
.has-error .help-block,
.has-error .control-label,
.has-error .radio,
.has-error .checkbox,
.has-error .radio-inline,
.has-error .checkbox-inline {
  color: #a94442;
}
.has-error .form-control {
  border-color: #a94442;
  -webkit-box-shadow: inset 0 1px 1px rgba(0, 0, 0, 0.075);
  box-shadow: inset 0 1px 1px rgba(0, 0, 0, 0.075);
}
.has-error .form-control:focus {
  border-color: #843534;
  -webkit-box-shadow: inset 0 1px 1px rgba(0, 0, 0, 0.075), 0 0 6px #ce8483;
  box-shadow: inset 0 1px 1px rgba(0, 0, 0, 0.075), 0 0 6px #ce8483;
}
.has-error .input-group-addon {
  color: #a94442;
  border-color: #a94442;
  background-color: #f2dede;
}
.has-error .form-control-feedback {
  color: #a94442;
}
.form-control-static {
  margin-bottom: 0;
}
.help-block {
  display: block;
  margin-top: 5px;
  margin-bottom: 10px;
  color: #404040;
}
@media (min-width: 768px) {
  .form-inline .form-group {
    display: inline-block;
    margin-bottom: 0;
    vertical-align: middle;
  }
  .form-inline .form-control {
    display: inline-block;
    width: auto;
    vertical-align: middle;
  }
  .form-inline .input-group > .form-control {
    width: 100%;
  }
  .form-inline .control-label {
    margin-bottom: 0;
    vertical-align: middle;
  }
  .form-inline .radio,
  .form-inline .checkbox {
    display: inline-block;
    margin-top: 0;
    margin-bottom: 0;
    padding-left: 0;
    vertical-align: middle;
  }
  .form-inline .radio input[type="radio"],
  .form-inline .checkbox input[type="checkbox"] {
    float: none;
    margin-left: 0;
  }
  .form-inline .has-feedback .form-control-feedback {
    top: 0;
  }
}
.form-horizontal .control-label,
.form-horizontal .radio,
.form-horizontal .checkbox,
.form-horizontal .radio-inline,
.form-horizontal .checkbox-inline {
  margin-top: 0;
  margin-bottom: 0;
  padding-top: 7px;
}
.form-horizontal .radio,
.form-horizontal .checkbox {
  min-height: 25px;
}
.form-horizontal .form-group {
  margin-left: -15px;
  margin-right: -15px;
}
.form-horizontal .form-control-static {
  padding-top: 7px;
}
@media (min-width: 768px) {
  .form-horizontal .control-label {
    text-align: right;
  }
}
.form-horizontal .has-feedback .form-control-feedback {
  top: 0;
  right: 15px;
}
.btn {
  display: inline-block;
  margin-bottom: 0;
  font-weight: normal;
  text-align: center;
  vertical-align: middle;
  cursor: pointer;
  background-image: none;
  border: 1px solid transparent;
  white-space: nowrap;
  padding: 6px 12px;
  font-size: 13px;
  line-height: 1.42857143;
  border-radius: 4px;
  -webkit-user-select: none;
  -moz-user-select: none;
  -ms-user-select: none;
  user-select: none;
}
.btn:focus,
.btn:active:focus,
.btn.active:focus {
  outline: thin dotted;
  outline: 5px auto -webkit-focus-ring-color;
  outline-offset: -2px;
}
.btn:hover,
.btn:focus {
  color: #333333;
  text-decoration: none;
}
.btn:active,
.btn.active {
  outline: 0;
  background-image: none;
  -webkit-box-shadow: inset 0 3px 5px rgba(0, 0, 0, 0.125);
  box-shadow: inset 0 3px 5px rgba(0, 0, 0, 0.125);
}
.btn.disabled,
.btn[disabled],
fieldset[disabled] .btn {
  cursor: not-allowed;
  pointer-events: none;
  opacity: 0.65;
  filter: alpha(opacity=65);
  -webkit-box-shadow: none;
  box-shadow: none;
}
.btn-default {
  color: #333333;
  background-color: #ffffff;
  border-color: #cccccc;
}
.btn-default:hover,
.btn-default:focus,
.btn-default:active,
.btn-default.active,
.open .dropdown-toggle.btn-default {
  color: #333333;
  background-color: #ebebeb;
  border-color: #adadad;
}
.btn-default:active,
.btn-default.active,
.open .dropdown-toggle.btn-default {
  background-image: none;
}
.btn-default.disabled,
.btn-default[disabled],
fieldset[disabled] .btn-default,
.btn-default.disabled:hover,
.btn-default[disabled]:hover,
fieldset[disabled] .btn-default:hover,
.btn-default.disabled:focus,
.btn-default[disabled]:focus,
fieldset[disabled] .btn-default:focus,
.btn-default.disabled:active,
.btn-default[disabled]:active,
fieldset[disabled] .btn-default:active,
.btn-default.disabled.active,
.btn-default[disabled].active,
fieldset[disabled] .btn-default.active {
  background-color: #ffffff;
  border-color: #cccccc;
}
.btn-default .badge {
  color: #ffffff;
  background-color: #333333;
}
.btn-primary {
  color: #ffffff;
  background-color: #428bca;
  border-color: #357ebd;
}
.btn-primary:hover,
.btn-primary:focus,
.btn-primary:active,
.btn-primary.active,
.open .dropdown-toggle.btn-primary {
  color: #ffffff;
  background-color: #3276b1;
  border-color: #285e8e;
}
.btn-primary:active,
.btn-primary.active,
.open .dropdown-toggle.btn-primary {
  background-image: none;
}
.btn-primary.disabled,
.btn-primary[disabled],
fieldset[disabled] .btn-primary,
.btn-primary.disabled:hover,
.btn-primary[disabled]:hover,
fieldset[disabled] .btn-primary:hover,
.btn-primary.disabled:focus,
.btn-primary[disabled]:focus,
fieldset[disabled] .btn-primary:focus,
.btn-primary.disabled:active,
.btn-primary[disabled]:active,
fieldset[disabled] .btn-primary:active,
.btn-primary.disabled.active,
.btn-primary[disabled].active,
fieldset[disabled] .btn-primary.active {
  background-color: #428bca;
  border-color: #357ebd;
}
.btn-primary .badge {
  color: #428bca;
  background-color: #ffffff;
}
.btn-success {
  color: #ffffff;
  background-color: #5cb85c;
  border-color: #4cae4c;
}
.btn-success:hover,
.btn-success:focus,
.btn-success:active,
.btn-success.active,
.open .dropdown-toggle.btn-success {
  color: #ffffff;
  background-color: #47a447;
  border-color: #398439;
}
.btn-success:active,
.btn-success.active,
.open .dropdown-toggle.btn-success {
  background-image: none;
}
.btn-success.disabled,
.btn-success[disabled],
fieldset[disabled] .btn-success,
.btn-success.disabled:hover,
.btn-success[disabled]:hover,
fieldset[disabled] .btn-success:hover,
.btn-success.disabled:focus,
.btn-success[disabled]:focus,
fieldset[disabled] .btn-success:focus,
.btn-success.disabled:active,
.btn-success[disabled]:active,
fieldset[disabled] .btn-success:active,
.btn-success.disabled.active,
.btn-success[disabled].active,
fieldset[disabled] .btn-success.active {
  background-color: #5cb85c;
  border-color: #4cae4c;
}
.btn-success .badge {
  color: #5cb85c;
  background-color: #ffffff;
}
.btn-info {
  color: #ffffff;
  background-color: #5bc0de;
  border-color: #46b8da;
}
.btn-info:hover,
.btn-info:focus,
.btn-info:active,
.btn-info.active,
.open .dropdown-toggle.btn-info {
  color: #ffffff;
  background-color: #39b3d7;
  border-color: #269abc;
}
.btn-info:active,
.btn-info.active,
.open .dropdown-toggle.btn-info {
  background-image: none;
}
.btn-info.disabled,
.btn-info[disabled],
fieldset[disabled] .btn-info,
.btn-info.disabled:hover,
.btn-info[disabled]:hover,
fieldset[disabled] .btn-info:hover,
.btn-info.disabled:focus,
.btn-info[disabled]:focus,
fieldset[disabled] .btn-info:focus,
.btn-info.disabled:active,
.btn-info[disabled]:active,
fieldset[disabled] .btn-info:active,
.btn-info.disabled.active,
.btn-info[disabled].active,
fieldset[disabled] .btn-info.active {
  background-color: #5bc0de;
  border-color: #46b8da;
}
.btn-info .badge {
  color: #5bc0de;
  background-color: #ffffff;
}
.btn-warning {
  color: #ffffff;
  background-color: #f0ad4e;
  border-color: #eea236;
}
.btn-warning:hover,
.btn-warning:focus,
.btn-warning:active,
.btn-warning.active,
.open .dropdown-toggle.btn-warning {
  color: #ffffff;
  background-color: #ed9c28;
  border-color: #d58512;
}
.btn-warning:active,
.btn-warning.active,
.open .dropdown-toggle.btn-warning {
  background-image: none;
}
.btn-warning.disabled,
.btn-warning[disabled],
fieldset[disabled] .btn-warning,
.btn-warning.disabled:hover,
.btn-warning[disabled]:hover,
fieldset[disabled] .btn-warning:hover,
.btn-warning.disabled:focus,
.btn-warning[disabled]:focus,
fieldset[disabled] .btn-warning:focus,
.btn-warning.disabled:active,
.btn-warning[disabled]:active,
fieldset[disabled] .btn-warning:active,
.btn-warning.disabled.active,
.btn-warning[disabled].active,
fieldset[disabled] .btn-warning.active {
  background-color: #f0ad4e;
  border-color: #eea236;
}
.btn-warning .badge {
  color: #f0ad4e;
  background-color: #ffffff;
}
.btn-danger {
  color: #ffffff;
  background-color: #d9534f;
  border-color: #d43f3a;
}
.btn-danger:hover,
.btn-danger:focus,
.btn-danger:active,
.btn-danger.active,
.open .dropdown-toggle.btn-danger {
  color: #ffffff;
  background-color: #d2322d;
  border-color: #ac2925;
}
.btn-danger:active,
.btn-danger.active,
.open .dropdown-toggle.btn-danger {
  background-image: none;
}
.btn-danger.disabled,
.btn-danger[disabled],
fieldset[disabled] .btn-danger,
.btn-danger.disabled:hover,
.btn-danger[disabled]:hover,
fieldset[disabled] .btn-danger:hover,
.btn-danger.disabled:focus,
.btn-danger[disabled]:focus,
fieldset[disabled] .btn-danger:focus,
.btn-danger.disabled:active,
.btn-danger[disabled]:active,
fieldset[disabled] .btn-danger:active,
.btn-danger.disabled.active,
.btn-danger[disabled].active,
fieldset[disabled] .btn-danger.active {
  background-color: #d9534f;
  border-color: #d43f3a;
}
.btn-danger .badge {
  color: #d9534f;
  background-color: #ffffff;
}
.btn-link {
  color: #428bca;
  font-weight: normal;
  cursor: pointer;
  border-radius: 0;
}
.btn-link,
.btn-link:active,
.btn-link[disabled],
fieldset[disabled] .btn-link {
  background-color: transparent;
  -webkit-box-shadow: none;
  box-shadow: none;
}
.btn-link,
.btn-link:hover,
.btn-link:focus,
.btn-link:active {
  border-color: transparent;
}
.btn-link:hover,
.btn-link:focus {
  color: #2a6496;
  text-decoration: underline;
  background-color: transparent;
}
.btn-link[disabled]:hover,
fieldset[disabled] .btn-link:hover,
.btn-link[disabled]:focus,
fieldset[disabled] .btn-link:focus {
  color: #999999;
  text-decoration: none;
}
.btn-lg,
.btn-group-lg > .btn {
  padding: 10px 16px;
  font-size: 17px;
  line-height: 1.33;
  border-radius: 6px;
}
.btn-sm,
.btn-group-sm > .btn {
  padding: 5px 10px;
  font-size: 12px;
  line-height: 1.5;
  border-radius: 3px;
}
.btn-xs,
.btn-group-xs > .btn {
  padding: 1px 5px;
  font-size: 12px;
  line-height: 1.5;
  border-radius: 3px;
}
.btn-block {
  display: block;
  width: 100%;
  padding-left: 0;
  padding-right: 0;
}
.btn-block + .btn-block {
  margin-top: 5px;
}
input[type="submit"].btn-block,
input[type="reset"].btn-block,
input[type="button"].btn-block {
  width: 100%;
}
.fade {
  opacity: 0;
  -webkit-transition: opacity 0.15s linear;
  transition: opacity 0.15s linear;
}
.fade.in {
  opacity: 1;
}
.collapse {
  display: none;
}
.collapse.in {
  display: block;
}
.collapsing {
  position: relative;
  height: 0;
  overflow: hidden;
  -webkit-transition: height 0.35s ease;
  transition: height 0.35s ease;
}
@font-face {
  font-family: 'Glyphicons Halflings';
  src: url('../fonts/glyphicons-halflings-regular.eot');
  src: url('../fonts/glyphicons-halflings-regular.eot?#iefix') format('embedded-opentype'), url('../fonts/glyphicons-halflings-regular.woff') format('woff'), url('../fonts/glyphicons-halflings-regular.ttf') format('truetype'), url('../fonts/glyphicons-halflings-regular.svg#glyphicons_halflingsregular') format('svg');
}
.glyphicon {
  position: relative;
  top: 1px;
  display: inline-block;
  font-family: 'Glyphicons Halflings';
  font-style: normal;
  font-weight: normal;
  line-height: 1;
  -webkit-font-smoothing: antialiased;
  -moz-osx-font-smoothing: grayscale;
}
.glyphicon-asterisk:before {
  content: "\2a";
}
.glyphicon-plus:before {
  content: "\2b";
}
.glyphicon-euro:before {
  content: "\20ac";
}
.glyphicon-minus:before {
  content: "\2212";
}
.glyphicon-cloud:before {
  content: "\2601";
}
.glyphicon-envelope:before {
  content: "\2709";
}
.glyphicon-pencil:before {
  content: "\270f";
}
.glyphicon-glass:before {
  content: "\e001";
}
.glyphicon-music:before {
  content: "\e002";
}
.glyphicon-search:before {
  content: "\e003";
}
.glyphicon-heart:before {
  content: "\e005";
}
.glyphicon-star:before {
  content: "\e006";
}
.glyphicon-star-empty:before {
  content: "\e007";
}
.glyphicon-user:before {
  content: "\e008";
}
.glyphicon-film:before {
  content: "\e009";
}
.glyphicon-th-large:before {
  content: "\e010";
}
.glyphicon-th:before {
  content: "\e011";
}
.glyphicon-th-list:before {
  content: "\e012";
}
.glyphicon-ok:before {
  content: "\e013";
}
.glyphicon-remove:before {
  content: "\e014";
}
.glyphicon-zoom-in:before {
  content: "\e015";
}
.glyphicon-zoom-out:before {
  content: "\e016";
}
.glyphicon-off:before {
  content: "\e017";
}
.glyphicon-signal:before {
  content: "\e018";
}
.glyphicon-cog:before {
  content: "\e019";
}
.glyphicon-trash:before {
  content: "\e020";
}
.glyphicon-home:before {
  content: "\e021";
}
.glyphicon-file:before {
  content: "\e022";
}
.glyphicon-time:before {
  content: "\e023";
}
.glyphicon-road:before {
  content: "\e024";
}
.glyphicon-download-alt:before {
  content: "\e025";
}
.glyphicon-download:before {
  content: "\e026";
}
.glyphicon-upload:before {
  content: "\e027";
}
.glyphicon-inbox:before {
  content: "\e028";
}
.glyphicon-play-circle:before {
  content: "\e029";
}
.glyphicon-repeat:before {
  content: "\e030";
}
.glyphicon-refresh:before {
  content: "\e031";
}
.glyphicon-list-alt:before {
  content: "\e032";
}
.glyphicon-lock:before {
  content: "\e033";
}
.glyphicon-flag:before {
  content: "\e034";
}
.glyphicon-headphones:before {
  content: "\e035";
}
.glyphicon-volume-off:before {
  content: "\e036";
}
.glyphicon-volume-down:before {
  content: "\e037";
}
.glyphicon-volume-up:before {
  content: "\e038";
}
.glyphicon-qrcode:before {
  content: "\e039";
}
.glyphicon-barcode:before {
  content: "\e040";
}
.glyphicon-tag:before {
  content: "\e041";
}
.glyphicon-tags:before {
  content: "\e042";
}
.glyphicon-book:before {
  content: "\e043";
}
.glyphicon-bookmark:before {
  content: "\e044";
}
.glyphicon-print:before {
  content: "\e045";
}
.glyphicon-camera:before {
  content: "\e046";
}
.glyphicon-font:before {
  content: "\e047";
}
.glyphicon-bold:before {
  content: "\e048";
}
.glyphicon-italic:before {
  content: "\e049";
}
.glyphicon-text-height:before {
  content: "\e050";
}
.glyphicon-text-width:before {
  content: "\e051";
}
.glyphicon-align-left:before {
  content: "\e052";
}
.glyphicon-align-center:before {
  content: "\e053";
}
.glyphicon-align-right:before {
  content: "\e054";
}
.glyphicon-align-justify:before {
  content: "\e055";
}
.glyphicon-list:before {
  content: "\e056";
}
.glyphicon-indent-left:before {
  content: "\e057";
}
.glyphicon-indent-right:before {
  content: "\e058";
}
.glyphicon-facetime-video:before {
  content: "\e059";
}
.glyphicon-picture:before {
  content: "\e060";
}
.glyphicon-map-marker:before {
  content: "\e062";
}
.glyphicon-adjust:before {
  content: "\e063";
}
.glyphicon-tint:before {
  content: "\e064";
}
.glyphicon-edit:before {
  content: "\e065";
}
.glyphicon-share:before {
  content: "\e066";
}
.glyphicon-check:before {
  content: "\e067";
}
.glyphicon-move:before {
  content: "\e068";
}
.glyphicon-step-backward:before {
  content: "\e069";
}
.glyphicon-fast-backward:before {
  content: "\e070";
}
.glyphicon-backward:before {
  content: "\e071";
}
.glyphicon-play:before {
  content: "\e072";
}
.glyphicon-pause:before {
  content: "\e073";
}
.glyphicon-stop:before {
  content: "\e074";
}
.glyphicon-forward:before {
  content: "\e075";
}
.glyphicon-fast-forward:before {
  content: "\e076";
}
.glyphicon-step-forward:before {
  content: "\e077";
}
.glyphicon-eject:before {
  content: "\e078";
}
.glyphicon-chevron-left:before {
  content: "\e079";
}
.glyphicon-chevron-right:before {
  content: "\e080";
}
.glyphicon-plus-sign:before {
  content: "\e081";
}
.glyphicon-minus-sign:before {
  content: "\e082";
}
.glyphicon-remove-sign:before {
  content: "\e083";
}
.glyphicon-ok-sign:before {
  content: "\e084";
}
.glyphicon-question-sign:before {
  content: "\e085";
}
.glyphicon-info-sign:before {
  content: "\e086";
}
.glyphicon-screenshot:before {
  content: "\e087";
}
.glyphicon-remove-circle:before {
  content: "\e088";
}
.glyphicon-ok-circle:before {
  content: "\e089";
}
.glyphicon-ban-circle:before {
  content: "\e090";
}
.glyphicon-arrow-left:before {
  content: "\e091";
}
.glyphicon-arrow-right:before {
  content: "\e092";
}
.glyphicon-arrow-up:before {
  content: "\e093";
}
.glyphicon-arrow-down:before {
  content: "\e094";
}
.glyphicon-share-alt:before {
  content: "\e095";
}
.glyphicon-resize-full:before {
  content: "\e096";
}
.glyphicon-resize-small:before {
  content: "\e097";
}
.glyphicon-exclamation-sign:before {
  content: "\e101";
}
.glyphicon-gift:before {
  content: "\e102";
}
.glyphicon-leaf:before {
  content: "\e103";
}
.glyphicon-fire:before {
  content: "\e104";
}
.glyphicon-eye-open:before {
  content: "\e105";
}
.glyphicon-eye-close:before {
  content: "\e106";
}
.glyphicon-warning-sign:before {
  content: "\e107";
}
.glyphicon-plane:before {
  content: "\e108";
}
.glyphicon-calendar:before {
  content: "\e109";
}
.glyphicon-random:before {
  content: "\e110";
}
.glyphicon-comment:before {
  content: "\e111";
}
.glyphicon-magnet:before {
  content: "\e112";
}
.glyphicon-chevron-up:before {
  content: "\e113";
}
.glyphicon-chevron-down:before {
  content: "\e114";
}
.glyphicon-retweet:before {
  content: "\e115";
}
.glyphicon-shopping-cart:before {
  content: "\e116";
}
.glyphicon-folder-close:before {
  content: "\e117";
}
.glyphicon-folder-open:before {
  content: "\e118";
}
.glyphicon-resize-vertical:before {
  content: "\e119";
}
.glyphicon-resize-horizontal:before {
  content: "\e120";
}
.glyphicon-hdd:before {
  content: "\e121";
}
.glyphicon-bullhorn:before {
  content: "\e122";
}
.glyphicon-bell:before {
  content: "\e123";
}
.glyphicon-certificate:before {
  content: "\e124";
}
.glyphicon-thumbs-up:before {
  content: "\e125";
}
.glyphicon-thumbs-down:before {
  content: "\e126";
}
.glyphicon-hand-right:before {
  content: "\e127";
}
.glyphicon-hand-left:before {
  content: "\e128";
}
.glyphicon-hand-up:before {
  content: "\e129";
}
.glyphicon-hand-down:before {
  content: "\e130";
}
.glyphicon-circle-arrow-right:before {
  content: "\e131";
}
.glyphicon-circle-arrow-left:before {
  content: "\e132";
}
.glyphicon-circle-arrow-up:before {
  content: "\e133";
}
.glyphicon-circle-arrow-down:before {
  content: "\e134";
}
.glyphicon-globe:before {
  content: "\e135";
}
.glyphicon-wrench:before {
  content: "\e136";
}
.glyphicon-tasks:before {
  content: "\e137";
}
.glyphicon-filter:before {
  content: "\e138";
}
.glyphicon-briefcase:before {
  content: "\e139";
}
.glyphicon-fullscreen:before {
  content: "\e140";
}
.glyphicon-dashboard:before {
  content: "\e141";
}
.glyphicon-paperclip:before {
  content: "\e142";
}
.glyphicon-heart-empty:before {
  content: "\e143";
}
.glyphicon-link:before {
  content: "\e144";
}
.glyphicon-phone:before {
  content: "\e145";
}
.glyphicon-pushpin:before {
  content: "\e146";
}
.glyphicon-usd:before {
  content: "\e148";
}
.glyphicon-gbp:before {
  content: "\e149";
}
.glyphicon-sort:before {
  content: "\e150";
}
.glyphicon-sort-by-alphabet:before {
  content: "\e151";
}
.glyphicon-sort-by-alphabet-alt:before {
  content: "\e152";
}
.glyphicon-sort-by-order:before {
  content: "\e153";
}
.glyphicon-sort-by-order-alt:before {
  content: "\e154";
}
.glyphicon-sort-by-attributes:before {
  content: "\e155";
}
.glyphicon-sort-by-attributes-alt:before {
  content: "\e156";
}
.glyphicon-unchecked:before {
  content: "\e157";
}
.glyphicon-expand:before {
  content: "\e158";
}
.glyphicon-collapse-down:before {
  content: "\e159";
}
.glyphicon-collapse-up:before {
  content: "\e160";
}
.glyphicon-log-in:before {
  content: "\e161";
}
.glyphicon-flash:before {
  content: "\e162";
}
.glyphicon-log-out:before {
  content: "\e163";
}
.glyphicon-new-window:before {
  content: "\e164";
}
.glyphicon-record:before {
  content: "\e165";
}
.glyphicon-save:before {
  content: "\e166";
}
.glyphicon-open:before {
  content: "\e167";
}
.glyphicon-saved:before {
  content: "\e168";
}
.glyphicon-import:before {
  content: "\e169";
}
.glyphicon-export:before {
  content: "\e170";
}
.glyphicon-send:before {
  content: "\e171";
}
.glyphicon-floppy-disk:before {
  content: "\e172";
}
.glyphicon-floppy-saved:before {
  content: "\e173";
}
.glyphicon-floppy-remove:before {
  content: "\e174";
}
.glyphicon-floppy-save:before {
  content: "\e175";
}
.glyphicon-floppy-open:before {
  content: "\e176";
}
.glyphicon-credit-card:before {
  content: "\e177";
}
.glyphicon-transfer:before {
  content: "\e178";
}
.glyphicon-cutlery:before {
  content: "\e179";
}
.glyphicon-header:before {
  content: "\e180";
}
.glyphicon-compressed:before {
  content: "\e181";
}
.glyphicon-earphone:before {
  content: "\e182";
}
.glyphicon-phone-alt:before {
  content: "\e183";
}
.glyphicon-tower:before {
  content: "\e184";
}
.glyphicon-stats:before {
  content: "\e185";
}
.glyphicon-sd-video:before {
  content: "\e186";
}
.glyphicon-hd-video:before {
  content: "\e187";
}
.glyphicon-subtitles:before {
  content: "\e188";
}
.glyphicon-sound-stereo:before {
  content: "\e189";
}
.glyphicon-sound-dolby:before {
  content: "\e190";
}
.glyphicon-sound-5-1:before {
  content: "\e191";
}
.glyphicon-sound-6-1:before {
  content: "\e192";
}
.glyphicon-sound-7-1:before {
  content: "\e193";
}
.glyphicon-copyright-mark:before {
  content: "\e194";
}
.glyphicon-registration-mark:before {
  content: "\e195";
}
.glyphicon-cloud-download:before {
  content: "\e197";
}
.glyphicon-cloud-upload:before {
  content: "\e198";
}
.glyphicon-tree-conifer:before {
  content: "\e199";
}
.glyphicon-tree-deciduous:before {
  content: "\e200";
}
.caret {
  display: inline-block;
  width: 0;
  height: 0;
  margin-left: 2px;
  vertical-align: middle;
  border-top: 4px solid;
  border-right: 4px solid transparent;
  border-left: 4px solid transparent;
}
.dropdown {
  position: relative;
}
.dropdown-toggle:focus {
  outline: 0;
}
.dropdown-menu {
  position: absolute;
  top: 100%;
  left: 0;
  z-index: 1000;
  display: none;
  float: left;
  min-width: 160px;
  padding: 5px 0;
  margin: 2px 0 0;
  list-style: none;
  font-size: 13px;
  background-color: #ffffff;
  border: 1px solid #cccccc;
  border: 1px solid rgba(0, 0, 0, 0.15);
  border-radius: 4px;
  -webkit-box-shadow: 0 6px 12px rgba(0, 0, 0, 0.175);
  box-shadow: 0 6px 12px rgba(0, 0, 0, 0.175);
  background-clip: padding-box;
}
.dropdown-menu.pull-right {
  right: 0;
  left: auto;
}
.dropdown-menu .divider {
  height: 1px;
  margin: 8px 0;
  overflow: hidden;
  background-color: #e5e5e5;
}
.dropdown-menu > li > a {
  display: block;
  padding: 3px 20px;
  clear: both;
  font-weight: normal;
  line-height: 1.42857143;
  color: #333333;
  white-space: nowrap;
}
.dropdown-menu > li > a:hover,
.dropdown-menu > li > a:focus {
  text-decoration: none;
  color: #262626;
  background-color: #f5f5f5;
}
.dropdown-menu > .active > a,
.dropdown-menu > .active > a:hover,
.dropdown-menu > .active > a:focus {
  color: #ffffff;
  text-decoration: none;
  outline: 0;
  background-color: #428bca;
}
.dropdown-menu > .disabled > a,
.dropdown-menu > .disabled > a:hover,
.dropdown-menu > .disabled > a:focus {
  color: #999999;
}
.dropdown-menu > .disabled > a:hover,
.dropdown-menu > .disabled > a:focus {
  text-decoration: none;
  background-color: transparent;
  background-image: none;
  filter: progid:DXImageTransform.Microsoft.gradient(enabled = false);
  cursor: not-allowed;
}
.open > .dropdown-menu {
  display: block;
}
.open > a {
  outline: 0;
}
.dropdown-menu-right {
  left: auto;
  right: 0;
}
.dropdown-menu-left {
  left: 0;
  right: auto;
}
.dropdown-header {
  display: block;
  padding: 3px 20px;
  font-size: 12px;
  line-height: 1.42857143;
  color: #999999;
}
.dropdown-backdrop {
  position: fixed;
  left: 0;
  right: 0;
  bottom: 0;
  top: 0;
  z-index: 990;
}
.pull-right > .dropdown-menu {
  right: 0;
  left: auto;
}
.dropup .caret,
.navbar-fixed-bottom .dropdown .caret {
  border-top: 0;
  border-bottom: 4px solid;
  content: "";
}
.dropup .dropdown-menu,
.navbar-fixed-bottom .dropdown .dropdown-menu {
  top: auto;
  bottom: 100%;
  margin-bottom: 1px;
}
@media (min-width: 768px) {
  .navbar-right .dropdown-menu {
    left: auto;
    right: 0;
  }
  .navbar-right .dropdown-menu-left {
    left: 0;
    right: auto;
  }
}
.btn-group,
.btn-group-vertical {
  position: relative;
  display: inline-block;
  vertical-align: middle;
}
.btn-group > .btn,
.btn-group-vertical > .btn {
  position: relative;
  float: left;
}
.btn-group > .btn:hover,
.btn-group-vertical > .btn:hover,
.btn-group > .btn:focus,
.btn-group-vertical > .btn:focus,
.btn-group > .btn:active,
.btn-group-vertical > .btn:active,
.btn-group > .btn.active,
.btn-group-vertical > .btn.active {
  z-index: 2;
}
.btn-group > .btn:focus,
.btn-group-vertical > .btn:focus {
  outline: none;
}
.btn-group .btn + .btn,
.btn-group .btn + .btn-group,
.btn-group .btn-group + .btn,
.btn-group .btn-group + .btn-group {
  margin-left: -1px;
}
.btn-toolbar {
  margin-left: -5px;
}
.btn-toolbar .btn-group,
.btn-toolbar .input-group {
  float: left;
}
.btn-toolbar > .btn,
.btn-toolbar > .btn-group,
.btn-toolbar > .input-group {
  margin-left: 5px;
}
.btn-group > .btn:not(:first-child):not(:last-child):not(.dropdown-toggle) {
  border-radius: 0;
}
.btn-group > .btn:first-child {
  margin-left: 0;
}
.btn-group > .btn:first-child:not(:last-child):not(.dropdown-toggle) {
  border-bottom-right-radius: 0;
  border-top-right-radius: 0;
}
.btn-group > .btn:last-child:not(:first-child),
.btn-group > .dropdown-toggle:not(:first-child) {
  border-bottom-left-radius: 0;
  border-top-left-radius: 0;
}
.btn-group > .btn-group {
  float: left;
}
.btn-group > .btn-group:not(:first-child):not(:last-child) > .btn {
  border-radius: 0;
}
.btn-group > .btn-group:first-child > .btn:last-child,
.btn-group > .btn-group:first-child > .dropdown-toggle {
  border-bottom-right-radius: 0;
  border-top-right-radius: 0;
}
.btn-group > .btn-group:last-child > .btn:first-child {
  border-bottom-left-radius: 0;
  border-top-left-radius: 0;
}
.btn-group .dropdown-toggle:active,
.btn-group.open .dropdown-toggle {
  outline: 0;
}
.btn-group > .btn + .dropdown-toggle {
  padding-left: 8px;
  padding-right: 8px;
}
.btn-group > .btn-lg + .dropdown-toggle {
  padding-left: 12px;
  padding-right: 12px;
}
.btn-group.open .dropdown-toggle {
  -webkit-box-shadow: inset 0 3px 5px rgba(0, 0, 0, 0.125);
  box-shadow: inset 0 3px 5px rgba(0, 0, 0, 0.125);
}
.btn-group.open .dropdown-toggle.btn-link {
  -webkit-box-shadow: none;
  box-shadow: none;
}
.btn .caret {
  margin-left: 0;
}
.btn-lg .caret {
  border-width: 5px 5px 0;
  border-bottom-width: 0;
}
.dropup .btn-lg .caret {
  border-width: 0 5px 5px;
}
.btn-group-vertical > .btn,
.btn-group-vertical > .btn-group,
.btn-group-vertical > .btn-group > .btn {
  display: block;
  float: none;
  width: 100%;
  max-width: 100%;
}
.btn-group-vertical > .btn-group > .btn {
  float: none;
}
.btn-group-vertical > .btn + .btn,
.btn-group-vertical > .btn + .btn-group,
.btn-group-vertical > .btn-group + .btn,
.btn-group-vertical > .btn-group + .btn-group {
  margin-top: -1px;
  margin-left: 0;
}
.btn-group-vertical > .btn:not(:first-child):not(:last-child) {
  border-radius: 0;
}
.btn-group-vertical > .btn:first-child:not(:last-child) {
  border-top-right-radius: 4px;
  border-bottom-right-radius: 0;
  border-bottom-left-radius: 0;
}
.btn-group-vertical > .btn:last-child:not(:first-child) {
  border-bottom-left-radius: 4px;
  border-top-right-radius: 0;
  border-top-left-radius: 0;
}
.btn-group-vertical > .btn-group:not(:first-child):not(:last-child) > .btn {
  border-radius: 0;
}
.btn-group-vertical > .btn-group:first-child:not(:last-child) > .btn:last-child,
.btn-group-vertical > .btn-group:first-child:not(:last-child) > .dropdown-toggle {
  border-bottom-right-radius: 0;
  border-bottom-left-radius: 0;
}
.btn-group-vertical > .btn-group:last-child:not(:first-child) > .btn:first-child {
  border-top-right-radius: 0;
  border-top-left-radius: 0;
}
.btn-group-justified {
  display: table;
  width: 100%;
  table-layout: fixed;
  border-collapse: separate;
}
.btn-group-justified > .btn,
.btn-group-justified > .btn-group {
  float: none;
  display: table-cell;
  width: 1%;
}
.btn-group-justified > .btn-group .btn {
  width: 100%;
}
[data-toggle="buttons"] > .btn > input[type="radio"],
[data-toggle="buttons"] > .btn > input[type="checkbox"] {
  display: none;
}
.input-group {
  position: relative;
  display: table;
  border-collapse: separate;
}
.input-group[class*="col-"] {
  float: none;
  padding-left: 0;
  padding-right: 0;
}
.input-group .form-control {
  position: relative;
  z-index: 2;
  float: left;
  width: 100%;
  margin-bottom: 0;
}
.input-group-lg > .form-control,
.input-group-lg > .input-group-addon,
.input-group-lg > .input-group-btn > .btn {
  height: 45px;
  padding: 10px 16px;
  font-size: 17px;
  line-height: 1.33;
  border-radius: 6px;
}
select.input-group-lg > .form-control,
select.input-group-lg > .input-group-addon,
select.input-group-lg > .input-group-btn > .btn {
  height: 45px;
  line-height: 45px;
}
textarea.input-group-lg > .form-control,
textarea.input-group-lg > .input-group-addon,
textarea.input-group-lg > .input-group-btn > .btn,
select[multiple].input-group-lg > .form-control,
select[multiple].input-group-lg > .input-group-addon,
select[multiple].input-group-lg > .input-group-btn > .btn {
  height: auto;
}
.input-group-sm > .form-control,
.input-group-sm > .input-group-addon,
.input-group-sm > .input-group-btn > .btn {
  height: 30px;
  padding: 5px 10px;
  font-size: 12px;
  line-height: 1.5;
  border-radius: 3px;
}
select.input-group-sm > .form-control,
select.input-group-sm > .input-group-addon,
select.input-group-sm > .input-group-btn > .btn {
  height: 30px;
  line-height: 30px;
}
textarea.input-group-sm > .form-control,
textarea.input-group-sm > .input-group-addon,
textarea.input-group-sm > .input-group-btn > .btn,
select[multiple].input-group-sm > .form-control,
select[multiple].input-group-sm > .input-group-addon,
select[multiple].input-group-sm > .input-group-btn > .btn {
  height: auto;
}
.input-group-addon,
.input-group-btn,
.input-group .form-control {
  display: table-cell;
}
.input-group-addon:not(:first-child):not(:last-child),
.input-group-btn:not(:first-child):not(:last-child),
.input-group .form-control:not(:first-child):not(:last-child) {
  border-radius: 0;
}
.input-group-addon,
.input-group-btn {
  width: 1%;
  white-space: nowrap;
  vertical-align: middle;
}
.input-group-addon {
  padding: 6px 12px;
  font-size: 13px;
  font-weight: normal;
  line-height: 1;
  color: #555555;
  text-align: center;
  background-color: #eeeeee;
  border: 1px solid #cccccc;
  border-radius: 4px;
}
.input-group-addon.input-sm {
  padding: 5px 10px;
  font-size: 12px;
  border-radius: 3px;
}
.input-group-addon.input-lg {
  padding: 10px 16px;
  font-size: 17px;
  border-radius: 6px;
}
.input-group-addon input[type="radio"],
.input-group-addon input[type="checkbox"] {
  margin-top: 0;
}
.input-group .form-control:first-child,
.input-group-addon:first-child,
.input-group-btn:first-child > .btn,
.input-group-btn:first-child > .btn-group > .btn,
.input-group-btn:first-child > .dropdown-toggle,
.input-group-btn:last-child > .btn:not(:last-child):not(.dropdown-toggle),
.input-group-btn:last-child > .btn-group:not(:last-child) > .btn {
  border-bottom-right-radius: 0;
  border-top-right-radius: 0;
}
.input-group-addon:first-child {
  border-right: 0;
}
.input-group .form-control:last-child,
.input-group-addon:last-child,
.input-group-btn:last-child > .btn,
.input-group-btn:last-child > .btn-group > .btn,
.input-group-btn:last-child > .dropdown-toggle,
.input-group-btn:first-child > .btn:not(:first-child),
.input-group-btn:first-child > .btn-group:not(:first-child) > .btn {
  border-bottom-left-radius: 0;
  border-top-left-radius: 0;
}
.input-group-addon:last-child {
  border-left: 0;
}
.input-group-btn {
  position: relative;
  font-size: 0;
  white-space: nowrap;
}
.input-group-btn > .btn {
  position: relative;
}
.input-group-btn > .btn + .btn {
  margin-left: -1px;
}
.input-group-btn > .btn:hover,
.input-group-btn > .btn:focus,
.input-group-btn > .btn:active {
  z-index: 2;
}
.input-group-btn:first-child > .btn,
.input-group-btn:first-child > .btn-group {
  margin-right: -1px;
}
.input-group-btn:last-child > .btn,
.input-group-btn:last-child > .btn-group {
  margin-left: -1px;
}
.nav {
  margin-bottom: 0;
  padding-left: 0;
  list-style: none;
}
.nav > li {
  position: relative;
  display: block;
}
.nav > li > a {
  position: relative;
  display: block;
  padding: 10px 15px;
}
.nav > li > a:hover,
.nav > li > a:focus {
  text-decoration: none;
  background-color: #eeeeee;
}
.nav > li.disabled > a {
  color: #999999;
}
.nav > li.disabled > a:hover,
.nav > li.disabled > a:focus {
  color: #999999;
  text-decoration: none;
  background-color: transparent;
  cursor: not-allowed;
}
.nav .open > a,
.nav .open > a:hover,
.nav .open > a:focus {
  background-color: #eeeeee;
  border-color: #428bca;
}
.nav .nav-divider {
  height: 1px;
  margin: 8px 0;
  overflow: hidden;
  background-color: #e5e5e5;
}
.nav > li > a > img {
  max-width: none;
}
.nav-tabs {
  border-bottom: 1px solid #dddddd;
}
.nav-tabs > li {
  float: left;
  margin-bottom: -1px;
}
.nav-tabs > li > a {
  margin-right: 2px;
  line-height: 1.42857143;
  border: 1px solid transparent;
  border-radius: 4px 4px 0 0;
}
.nav-tabs > li > a:hover {
  border-color: #eeeeee #eeeeee #dddddd;
}
.nav-tabs > li.active > a,
.nav-tabs > li.active > a:hover,
.nav-tabs > li.active > a:focus {
  color: #555555;
  background-color: #ffffff;
  border: 1px solid #dddddd;
  border-bottom-color: transparent;
  cursor: default;
}
.nav-tabs.nav-justified {
  width: 100%;
  border-bottom: 0;
}
.nav-tabs.nav-justified > li {
  float: none;
}
.nav-tabs.nav-justified > li > a {
  text-align: center;
  margin-bottom: 5px;
}
.nav-tabs.nav-justified > .dropdown .dropdown-menu {
  top: auto;
  left: auto;
}
@media (min-width: 768px) {
  .nav-tabs.nav-justified > li {
    display: table-cell;
    width: 1%;
  }
  .nav-tabs.nav-justified > li > a {
    margin-bottom: 0;
  }
}
.nav-tabs.nav-justified > li > a {
  margin-right: 0;
  border-radius: 4px;
}
.nav-tabs.nav-justified > .active > a,
.nav-tabs.nav-justified > .active > a:hover,
.nav-tabs.nav-justified > .active > a:focus {
  border: 1px solid #dddddd;
}
@media (min-width: 768px) {
  .nav-tabs.nav-justified > li > a {
    border-bottom: 1px solid #dddddd;
    border-radius: 4px 4px 0 0;
  }
  .nav-tabs.nav-justified > .active > a,
  .nav-tabs.nav-justified > .active > a:hover,
  .nav-tabs.nav-justified > .active > a:focus {
    border-bottom-color: #ffffff;
  }
}
.nav-pills > li {
  float: left;
}
.nav-pills > li > a {
  border-radius: 4px;
}
.nav-pills > li + li {
  margin-left: 2px;
}
.nav-pills > li.active > a,
.nav-pills > li.active > a:hover,
.nav-pills > li.active > a:focus {
  color: #ffffff;
  background-color: #428bca;
}
.nav-stacked > li {
  float: none;
}
.nav-stacked > li + li {
  margin-top: 2px;
  margin-left: 0;
}
.nav-justified {
  width: 100%;
}
.nav-justified > li {
  float: none;
}
.nav-justified > li > a {
  text-align: center;
  margin-bottom: 5px;
}
.nav-justified > .dropdown .dropdown-menu {
  top: auto;
  left: auto;
}
@media (min-width: 768px) {
  .nav-justified > li {
    display: table-cell;
    width: 1%;
  }
  .nav-justified > li > a {
    margin-bottom: 0;
  }
}
.nav-tabs-justified {
  border-bottom: 0;
}
.nav-tabs-justified > li > a {
  margin-right: 0;
  border-radius: 4px;
}
.nav-tabs-justified > .active > a,
.nav-tabs-justified > .active > a:hover,
.nav-tabs-justified > .active > a:focus {
  border: 1px solid #dddddd;
}
@media (min-width: 768px) {
  .nav-tabs-justified > li > a {
    border-bottom: 1px solid #dddddd;
    border-radius: 4px 4px 0 0;
  }
  .nav-tabs-justified > .active > a,
  .nav-tabs-justified > .active > a:hover,
  .nav-tabs-justified > .active > a:focus {
    border-bottom-color: #ffffff;
  }
}
.tab-content > .tab-pane {
  display: none;
}
.tab-content > .active {
  display: block;
}
.nav-tabs .dropdown-menu {
  margin-top: -1px;
  border-top-right-radius: 0;
  border-top-left-radius: 0;
}
.navbar {
  position: relative;
  min-height: 36px;
  margin-bottom: 18px;
  border: 1px solid transparent;
}
@media (min-width: 768px) {
  .navbar {
    border-radius: 4px;
  }
}
@media (min-width: 768px) {
  .navbar-header {
    float: left;
  }
}
.navbar-collapse {
  max-height: 340px;
  overflow-x: visible;
  padding-right: 15px;
  padding-left: 15px;
  border-top: 1px solid transparent;
  box-shadow: inset 0 1px 0 rgba(255, 255, 255, 0.1);
  -webkit-overflow-scrolling: touch;
}
.navbar-collapse.in {
  overflow-y: auto;
}
@media (min-width: 768px) {
  .navbar-collapse {
    width: auto;
    border-top: 0;
    box-shadow: none;
  }
  .navbar-collapse.collapse {
    display: block !important;
    height: auto !important;
    padding-bottom: 0;
    overflow: visible !important;
  }
  .navbar-collapse.in {
    overflow-y: visible;
  }
  .navbar-fixed-top .navbar-collapse,
  .navbar-static-top .navbar-collapse,
  .navbar-fixed-bottom .navbar-collapse {
    padding-left: 0;
    padding-right: 0;
  }
}
.container > .navbar-header,
.container-fluid > .navbar-header,
.container > .navbar-collapse,
.container-fluid > .navbar-collapse {
  margin-right: -15px;
  margin-left: -15px;
}
@media (min-width: 768px) {
  .container > .navbar-header,
  .container-fluid > .navbar-header,
  .container > .navbar-collapse,
  .container-fluid > .navbar-collapse {
    margin-right: 0;
    margin-left: 0;
  }
}
.navbar-static-top {
  z-index: 1000;
  border-width: 0 0 1px;
}
@media (min-width: 768px) {
  .navbar-static-top {
    border-radius: 0;
  }
}
.navbar-fixed-top,
.navbar-fixed-bottom {
  position: fixed;
  right: 0;
  left: 0;
  z-index: 1030;
}
@media (min-width: 768px) {
  .navbar-fixed-top,
  .navbar-fixed-bottom {
    border-radius: 0;
  }
}
.navbar-fixed-top {
  top: 0;
  border-width: 0 0 1px;
}
.navbar-fixed-bottom {
  bottom: 0;
  margin-bottom: 0;
  border-width: 1px 0 0;
}
.navbar-brand {
  float: left;
  padding: 9px 15px;
  font-size: 17px;
  line-height: 18px;
  height: 36px;
}
.navbar-brand:hover,
.navbar-brand:focus {
  text-decoration: none;
}
@media (min-width: 768px) {
  .navbar > .container .navbar-brand,
  .navbar > .container-fluid .navbar-brand {
    margin-left: -15px;
  }
}
.navbar-toggle {
  position: relative;
  float: right;
  margin-right: 15px;
  padding: 9px 10px;
  margin-top: 1px;
  margin-bottom: 1px;
  background-color: transparent;
  background-image: none;
  border: 1px solid transparent;
  border-radius: 4px;
}
.navbar-toggle:focus {
  outline: none;
}
.navbar-toggle .icon-bar {
  display: block;
  width: 22px;
  height: 2px;
  border-radius: 1px;
}
.navbar-toggle .icon-bar + .icon-bar {
  margin-top: 4px;
}
@media (min-width: 768px) {
  .navbar-toggle {
    display: none;
  }
}
.navbar-nav {
  margin: 4.5px -15px;
}
.navbar-nav > li > a {
  padding-top: 10px;
  padding-bottom: 10px;
  line-height: 18px;
}
@media (max-width: 767px) {
  .navbar-nav .open .dropdown-menu {
    position: static;
    float: none;
    width: auto;
    margin-top: 0;
    background-color: transparent;
    border: 0;
    box-shadow: none;
  }
  .navbar-nav .open .dropdown-menu > li > a,
  .navbar-nav .open .dropdown-menu .dropdown-header {
    padding: 5px 15px 5px 25px;
  }
  .navbar-nav .open .dropdown-menu > li > a {
    line-height: 18px;
  }
  .navbar-nav .open .dropdown-menu > li > a:hover,
  .navbar-nav .open .dropdown-menu > li > a:focus {
    background-image: none;
  }
}
@media (min-width: 768px) {
  .navbar-nav {
    float: left;
    margin: 0;
  }
  .navbar-nav > li {
    float: left;
  }
  .navbar-nav > li > a {
    padding-top: 9px;
    padding-bottom: 9px;
  }
  .navbar-nav.navbar-right:last-child {
    margin-right: -15px;
  }
}
@media (min-width: 768px) {
  .navbar-left {
    float: left !important;
    float: left;
  }
  .navbar-right {
    float: right !important;
    float: right;
  }
}
.navbar-form {
  margin-left: -15px;
  margin-right: -15px;
  padding: 10px 15px;
  border-top: 1px solid transparent;
  border-bottom: 1px solid transparent;
  -webkit-box-shadow: inset 0 1px 0 rgba(255, 255, 255, 0.1), 0 1px 0 rgba(255, 255, 255, 0.1);
  box-shadow: inset 0 1px 0 rgba(255, 255, 255, 0.1), 0 1px 0 rgba(255, 255, 255, 0.1);
  margin-top: 2px;
  margin-bottom: 2px;
}
@media (min-width: 768px) {
  .navbar-form .form-group {
    display: inline-block;
    margin-bottom: 0;
    vertical-align: middle;
  }
  .navbar-form .form-control {
    display: inline-block;
    width: auto;
    vertical-align: middle;
  }
  .navbar-form .input-group > .form-control {
    width: 100%;
  }
  .navbar-form .control-label {
    margin-bottom: 0;
    vertical-align: middle;
  }
  .navbar-form .radio,
  .navbar-form .checkbox {
    display: inline-block;
    margin-top: 0;
    margin-bottom: 0;
    padding-left: 0;
    vertical-align: middle;
  }
  .navbar-form .radio input[type="radio"],
  .navbar-form .checkbox input[type="checkbox"] {
    float: none;
    margin-left: 0;
  }
  .navbar-form .has-feedback .form-control-feedback {
    top: 0;
  }
}
@media (max-width: 767px) {
  .navbar-form .form-group {
    margin-bottom: 5px;
  }
}
@media (min-width: 768px) {
  .navbar-form {
    width: auto;
    border: 0;
    margin-left: 0;
    margin-right: 0;
    padding-top: 0;
    padding-bottom: 0;
    -webkit-box-shadow: none;
    box-shadow: none;
  }
  .navbar-form.navbar-right:last-child {
    margin-right: -15px;
  }
}
.navbar-nav > li > .dropdown-menu {
  margin-top: 0;
  border-top-right-radius: 0;
  border-top-left-radius: 0;
}
.navbar-fixed-bottom .navbar-nav > li > .dropdown-menu {
  border-bottom-right-radius: 0;
  border-bottom-left-radius: 0;
}
.navbar-btn {
  margin-top: 2px;
  margin-bottom: 2px;
}
.navbar-btn.btn-sm {
  margin-top: 3px;
  margin-bottom: 3px;
}
.navbar-btn.btn-xs {
  margin-top: 7px;
  margin-bottom: 7px;
}
.navbar-text {
  margin-top: 9px;
  margin-bottom: 9px;
}
@media (min-width: 768px) {
  .navbar-text {
    float: left;
    margin-left: 15px;
    margin-right: 15px;
  }
  .navbar-text.navbar-right:last-child {
    margin-right: 0;
  }
}
.navbar-default {
  background-color: #f8f8f8;
  border-color: #e7e7e7;
}
.navbar-default .navbar-brand {
  color: #777777;
}
.navbar-default .navbar-brand:hover,
.navbar-default .navbar-brand:focus {
  color: #5e5e5e;
  background-color: transparent;
}
.navbar-default .navbar-text {
  color: #777777;
}
.navbar-default .navbar-nav > li > a {
  color: #777777;
}
.navbar-default .navbar-nav > li > a:hover,
.navbar-default .navbar-nav > li > a:focus {
  color: #333333;
  background-color: transparent;
}
.navbar-default .navbar-nav > .active > a,
.navbar-default .navbar-nav > .active > a:hover,
.navbar-default .navbar-nav > .active > a:focus {
  color: #555555;
  background-color: #e7e7e7;
}
.navbar-default .navbar-nav > .disabled > a,
.navbar-default .navbar-nav > .disabled > a:hover,
.navbar-default .navbar-nav > .disabled > a:focus {
  color: #cccccc;
  background-color: transparent;
}
.navbar-default .navbar-toggle {
  border-color: #dddddd;
}
.navbar-default .navbar-toggle:hover,
.navbar-default .navbar-toggle:focus {
  background-color: #dddddd;
}
.navbar-default .navbar-toggle .icon-bar {
  background-color: #888888;
}
.navbar-default .navbar-collapse,
.navbar-default .navbar-form {
  border-color: #e7e7e7;
}
.navbar-default .navbar-nav > .open > a,
.navbar-default .navbar-nav > .open > a:hover,
.navbar-default .navbar-nav > .open > a:focus {
  background-color: #e7e7e7;
  color: #555555;
}
@media (max-width: 767px) {
  .navbar-default .navbar-nav .open .dropdown-menu > li > a {
    color: #777777;
  }
  .navbar-default .navbar-nav .open .dropdown-menu > li > a:hover,
  .navbar-default .navbar-nav .open .dropdown-menu > li > a:focus {
    color: #333333;
    background-color: transparent;
  }
  .navbar-default .navbar-nav .open .dropdown-menu > .active > a,
  .navbar-default .navbar-nav .open .dropdown-menu > .active > a:hover,
  .navbar-default .navbar-nav .open .dropdown-menu > .active > a:focus {
    color: #555555;
    background-color: #e7e7e7;
  }
  .navbar-default .navbar-nav .open .dropdown-menu > .disabled > a,
  .navbar-default .navbar-nav .open .dropdown-menu > .disabled > a:hover,
  .navbar-default .navbar-nav .open .dropdown-menu > .disabled > a:focus {
    color: #cccccc;
    background-color: transparent;
  }
}
.navbar-default .navbar-link {
  color: #777777;
}
.navbar-default .navbar-link:hover {
  color: #333333;
}
.navbar-inverse {
  background-color: #222222;
  border-color: #080808;
}
.navbar-inverse .navbar-brand {
  color: #999999;
}
.navbar-inverse .navbar-brand:hover,
.navbar-inverse .navbar-brand:focus {
  color: #ffffff;
  background-color: transparent;
}
.navbar-inverse .navbar-text {
  color: #999999;
}
.navbar-inverse .navbar-nav > li > a {
  color: #999999;
}
.navbar-inverse .navbar-nav > li > a:hover,
.navbar-inverse .navbar-nav > li > a:focus {
  color: #ffffff;
  background-color: transparent;
}
.navbar-inverse .navbar-nav > .active > a,
.navbar-inverse .navbar-nav > .active > a:hover,
.navbar-inverse .navbar-nav > .active > a:focus {
  color: #ffffff;
  background-color: #080808;
}
.navbar-inverse .navbar-nav > .disabled > a,
.navbar-inverse .navbar-nav > .disabled > a:hover,
.navbar-inverse .navbar-nav > .disabled > a:focus {
  color: #444444;
  background-color: transparent;
}
.navbar-inverse .navbar-toggle {
  border-color: #333333;
}
.navbar-inverse .navbar-toggle:hover,
.navbar-inverse .navbar-toggle:focus {
  background-color: #333333;
}
.navbar-inverse .navbar-toggle .icon-bar {
  background-color: #ffffff;
}
.navbar-inverse .navbar-collapse,
.navbar-inverse .navbar-form {
  border-color: #101010;
}
.navbar-inverse .navbar-nav > .open > a,
.navbar-inverse .navbar-nav > .open > a:hover,
.navbar-inverse .navbar-nav > .open > a:focus {
  background-color: #080808;
  color: #ffffff;
}
@media (max-width: 767px) {
  .navbar-inverse .navbar-nav .open .dropdown-menu > .dropdown-header {
    border-color: #080808;
  }
  .navbar-inverse .navbar-nav .open .dropdown-menu .divider {
    background-color: #080808;
  }
  .navbar-inverse .navbar-nav .open .dropdown-menu > li > a {
    color: #999999;
  }
  .navbar-inverse .navbar-nav .open .dropdown-menu > li > a:hover,
  .navbar-inverse .navbar-nav .open .dropdown-menu > li > a:focus {
    color: #ffffff;
    background-color: transparent;
  }
  .navbar-inverse .navbar-nav .open .dropdown-menu > .active > a,
  .navbar-inverse .navbar-nav .open .dropdown-menu > .active > a:hover,
  .navbar-inverse .navbar-nav .open .dropdown-menu > .active > a:focus {
    color: #ffffff;
    background-color: #080808;
  }
  .navbar-inverse .navbar-nav .open .dropdown-menu > .disabled > a,
  .navbar-inverse .navbar-nav .open .dropdown-menu > .disabled > a:hover,
  .navbar-inverse .navbar-nav .open .dropdown-menu > .disabled > a:focus {
    color: #444444;
    background-color: transparent;
  }
}
.navbar-inverse .navbar-link {
  color: #999999;
}
.navbar-inverse .navbar-link:hover {
  color: #ffffff;
}
.breadcrumb {
  padding: 8px 15px;
  margin-bottom: 18px;
  list-style: none;
  background-color: #f5f5f5;
  border-radius: 4px;
}
.breadcrumb > li {
  display: inline-block;
}
.breadcrumb > li + li:before {
  content: "/\00a0";
  padding: 0 5px;
  color: #5e5e5e;
}
.breadcrumb > .active {
  color: #999999;
}
.pagination {
  display: inline-block;
  padding-left: 0;
  margin: 18px 0;
  border-radius: 4px;
}
.pagination > li {
  display: inline;
}
.pagination > li > a,
.pagination > li > span {
  position: relative;
  float: left;
  padding: 6px 12px;
  line-height: 1.42857143;
  text-decoration: none;
  color: #428bca;
  background-color: #ffffff;
  border: 1px solid #dddddd;
  margin-left: -1px;
}
.pagination > li:first-child > a,
.pagination > li:first-child > span {
  margin-left: 0;
  border-bottom-left-radius: 4px;
  border-top-left-radius: 4px;
}
.pagination > li:last-child > a,
.pagination > li:last-child > span {
  border-bottom-right-radius: 4px;
  border-top-right-radius: 4px;
}
.pagination > li > a:hover,
.pagination > li > span:hover,
.pagination > li > a:focus,
.pagination > li > span:focus {
  color: #2a6496;
  background-color: #eeeeee;
  border-color: #dddddd;
}
.pagination > .active > a,
.pagination > .active > span,
.pagination > .active > a:hover,
.pagination > .active > span:hover,
.pagination > .active > a:focus,
.pagination > .active > span:focus {
  z-index: 2;
  color: #ffffff;
  background-color: #428bca;
  border-color: #428bca;
  cursor: default;
}
.pagination > .disabled > span,
.pagination > .disabled > span:hover,
.pagination > .disabled > span:focus,
.pagination > .disabled > a,
.pagination > .disabled > a:hover,
.pagination > .disabled > a:focus {
  color: #999999;
  background-color: #ffffff;
  border-color: #dddddd;
  cursor: not-allowed;
}
.pagination-lg > li > a,
.pagination-lg > li > span {
  padding: 10px 16px;
  font-size: 17px;
}
.pagination-lg > li:first-child > a,
.pagination-lg > li:first-child > span {
  border-bottom-left-radius: 6px;
  border-top-left-radius: 6px;
}
.pagination-lg > li:last-child > a,
.pagination-lg > li:last-child > span {
  border-bottom-right-radius: 6px;
  border-top-right-radius: 6px;
}
.pagination-sm > li > a,
.pagination-sm > li > span {
  padding: 5px 10px;
  font-size: 12px;
}
.pagination-sm > li:first-child > a,
.pagination-sm > li:first-child > span {
  border-bottom-left-radius: 3px;
  border-top-left-radius: 3px;
}
.pagination-sm > li:last-child > a,
.pagination-sm > li:last-child > span {
  border-bottom-right-radius: 3px;
  border-top-right-radius: 3px;
}
.pager {
  padding-left: 0;
  margin: 18px 0;
  list-style: none;
  text-align: center;
}
.pager li {
  display: inline;
}
.pager li > a,
.pager li > span {
  display: inline-block;
  padding: 5px 14px;
  background-color: #ffffff;
  border: 1px solid #dddddd;
  border-radius: 15px;
}
.pager li > a:hover,
.pager li > a:focus {
  text-decoration: none;
  background-color: #eeeeee;
}
.pager .next > a,
.pager .next > span {
  float: right;
}
.pager .previous > a,
.pager .previous > span {
  float: left;
}
.pager .disabled > a,
.pager .disabled > a:hover,
.pager .disabled > a:focus,
.pager .disabled > span {
  color: #999999;
  background-color: #ffffff;
  cursor: not-allowed;
}
.label {
  display: inline;
  padding: .2em .6em .3em;
  font-size: 75%;
  font-weight: bold;
  line-height: 1;
  color: #ffffff;
  text-align: center;
  white-space: nowrap;
  vertical-align: baseline;
  border-radius: .25em;
}
.label[href]:hover,
.label[href]:focus {
  color: #ffffff;
  text-decoration: none;
  cursor: pointer;
}
.label:empty {
  display: none;
}
.btn .label {
  position: relative;
  top: -1px;
}
.label-default {
  background-color: #999999;
}
.label-default[href]:hover,
.label-default[href]:focus {
  background-color: #808080;
}
.label-primary {
  background-color: #428bca;
}
.label-primary[href]:hover,
.label-primary[href]:focus {
  background-color: #3071a9;
}
.label-success {
  background-color: #5cb85c;
}
.label-success[href]:hover,
.label-success[href]:focus {
  background-color: #449d44;
}
.label-info {
  background-color: #5bc0de;
}
.label-info[href]:hover,
.label-info[href]:focus {
  background-color: #31b0d5;
}
.label-warning {
  background-color: #f0ad4e;
}
.label-warning[href]:hover,
.label-warning[href]:focus {
  background-color: #ec971f;
}
.label-danger {
  background-color: #d9534f;
}
.label-danger[href]:hover,
.label-danger[href]:focus {
  background-color: #c9302c;
}
.badge {
  display: inline-block;
  min-width: 10px;
  padding: 3px 7px;
  font-size: 12px;
  font-weight: bold;
  color: #ffffff;
  line-height: 1;
  vertical-align: baseline;
  white-space: nowrap;
  text-align: center;
  background-color: #999999;
  border-radius: 10px;
}
.badge:empty {
  display: none;
}
.btn .badge {
  position: relative;
  top: -1px;
}
.btn-xs .badge {
  top: 0;
  padding: 1px 5px;
}
a.badge:hover,
a.badge:focus {
  color: #ffffff;
  text-decoration: none;
  cursor: pointer;
}
a.list-group-item.active > .badge,
.nav-pills > .active > a > .badge {
  color: #428bca;
  background-color: #ffffff;
}
.nav-pills > li > a > .badge {
  margin-left: 3px;
}
.jumbotron {
  padding: 30px;
  margin-bottom: 30px;
  color: inherit;
  background-color: #eeeeee;
}
.jumbotron h1,
.jumbotron .h1 {
  color: inherit;
}
.jumbotron p {
  margin-bottom: 15px;
  font-size: 20px;
  font-weight: 200;
}
.container .jumbotron {
  border-radius: 6px;
}
.jumbotron .container {
  max-width: 100%;
}
@media screen and (min-width: 768px) {
  .jumbotron {
    padding-top: 48px;
    padding-bottom: 48px;
  }
  .container .jumbotron {
    padding-left: 60px;
    padding-right: 60px;
  }
  .jumbotron h1,
  .jumbotron .h1 {
    font-size: 58.5px;
  }
}
.thumbnail {
  display: block;
  padding: 4px;
  margin-bottom: 18px;
  line-height: 1.42857143;
  background-color: #ffffff;
  border: 1px solid #dddddd;
  border-radius: 4px;
  -webkit-transition: all 0.2s ease-in-out;
  transition: all 0.2s ease-in-out;
}
.thumbnail > img,
.thumbnail a > img {
  margin-left: auto;
  margin-right: auto;
}
a.thumbnail:hover,
a.thumbnail:focus,
a.thumbnail.active {
  border-color: #428bca;
}
.thumbnail .caption {
  padding: 9px;
  color: #000000;
}
.alert {
  padding: 15px;
  margin-bottom: 18px;
  border: 1px solid transparent;
  border-radius: 4px;
}
.alert h4 {
  margin-top: 0;
  color: inherit;
}
.alert .alert-link {
  font-weight: bold;
}
.alert > p,
.alert > ul {
  margin-bottom: 0;
}
.alert > p + p {
  margin-top: 5px;
}
.alert-dismissable {
  padding-right: 35px;
}
.alert-dismissable .close {
  position: relative;
  top: -2px;
  right: -21px;
  color: inherit;
}
.alert-success {
  background-color: #dff0d8;
  border-color: #d6e9c6;
  color: #3c763d;
}
.alert-success hr {
  border-top-color: #c9e2b3;
}
.alert-success .alert-link {
  color: #2b542c;
}
.alert-info {
  background-color: #d9edf7;
  border-color: #bce8f1;
  color: #31708f;
}
.alert-info hr {
  border-top-color: #a6e1ec;
}
.alert-info .alert-link {
  color: #245269;
}
.alert-warning {
  background-color: #fcf8e3;
  border-color: #faebcc;
  color: #8a6d3b;
}
.alert-warning hr {
  border-top-color: #f7e1b5;
}
.alert-warning .alert-link {
  color: #66512c;
}
.alert-danger {
  background-color: #f2dede;
  border-color: #ebccd1;
  color: #a94442;
}
.alert-danger hr {
  border-top-color: #e4b9c0;
}
.alert-danger .alert-link {
  color: #843534;
}
@-webkit-keyframes progress-bar-stripes {
  from {
    background-position: 40px 0;
  }
  to {
    background-position: 0 0;
  }
}
@keyframes progress-bar-stripes {
  from {
    background-position: 40px 0;
  }
  to {
    background-position: 0 0;
  }
}
.progress {
  overflow: hidden;
  height: 18px;
  margin-bottom: 18px;
  background-color: #f5f5f5;
  border-radius: 4px;
  -webkit-box-shadow: inset 0 1px 2px rgba(0, 0, 0, 0.1);
  box-shadow: inset 0 1px 2px rgba(0, 0, 0, 0.1);
}
.progress-bar {
  float: left;
  width: 0%;
  height: 100%;
  font-size: 12px;
  line-height: 18px;
  color: #ffffff;
  text-align: center;
  background-color: #428bca;
  -webkit-box-shadow: inset 0 -1px 0 rgba(0, 0, 0, 0.15);
  box-shadow: inset 0 -1px 0 rgba(0, 0, 0, 0.15);
  -webkit-transition: width 0.6s ease;
  transition: width 0.6s ease;
}
.progress-striped .progress-bar {
  background-image: -webkit-linear-gradient(45deg, rgba(255, 255, 255, 0.15) 25%, transparent 25%, transparent 50%, rgba(255, 255, 255, 0.15) 50%, rgba(255, 255, 255, 0.15) 75%, transparent 75%, transparent);
  background-image: linear-gradient(45deg, rgba(255, 255, 255, 0.15) 25%, transparent 25%, transparent 50%, rgba(255, 255, 255, 0.15) 50%, rgba(255, 255, 255, 0.15) 75%, transparent 75%, transparent);
  background-size: 40px 40px;
}
.progress.active .progress-bar {
  -webkit-animation: progress-bar-stripes 2s linear infinite;
  animation: progress-bar-stripes 2s linear infinite;
}
.progress-bar-success {
  background-color: #5cb85c;
}
.progress-striped .progress-bar-success {
  background-image: -webkit-linear-gradient(45deg, rgba(255, 255, 255, 0.15) 25%, transparent 25%, transparent 50%, rgba(255, 255, 255, 0.15) 50%, rgba(255, 255, 255, 0.15) 75%, transparent 75%, transparent);
  background-image: linear-gradient(45deg, rgba(255, 255, 255, 0.15) 25%, transparent 25%, transparent 50%, rgba(255, 255, 255, 0.15) 50%, rgba(255, 255, 255, 0.15) 75%, transparent 75%, transparent);
}
.progress-bar-info {
  background-color: #5bc0de;
}
.progress-striped .progress-bar-info {
  background-image: -webkit-linear-gradient(45deg, rgba(255, 255, 255, 0.15) 25%, transparent 25%, transparent 50%, rgba(255, 255, 255, 0.15) 50%, rgba(255, 255, 255, 0.15) 75%, transparent 75%, transparent);
  background-image: linear-gradient(45deg, rgba(255, 255, 255, 0.15) 25%, transparent 25%, transparent 50%, rgba(255, 255, 255, 0.15) 50%, rgba(255, 255, 255, 0.15) 75%, transparent 75%, transparent);
}
.progress-bar-warning {
  background-color: #f0ad4e;
}
.progress-striped .progress-bar-warning {
  background-image: -webkit-linear-gradient(45deg, rgba(255, 255, 255, 0.15) 25%, transparent 25%, transparent 50%, rgba(255, 255, 255, 0.15) 50%, rgba(255, 255, 255, 0.15) 75%, transparent 75%, transparent);
  background-image: linear-gradient(45deg, rgba(255, 255, 255, 0.15) 25%, transparent 25%, transparent 50%, rgba(255, 255, 255, 0.15) 50%, rgba(255, 255, 255, 0.15) 75%, transparent 75%, transparent);
}
.progress-bar-danger {
  background-color: #d9534f;
}
.progress-striped .progress-bar-danger {
  background-image: -webkit-linear-gradient(45deg, rgba(255, 255, 255, 0.15) 25%, transparent 25%, transparent 50%, rgba(255, 255, 255, 0.15) 50%, rgba(255, 255, 255, 0.15) 75%, transparent 75%, transparent);
  background-image: linear-gradient(45deg, rgba(255, 255, 255, 0.15) 25%, transparent 25%, transparent 50%, rgba(255, 255, 255, 0.15) 50%, rgba(255, 255, 255, 0.15) 75%, transparent 75%, transparent);
}
.media,
.media-body {
  overflow: hidden;
  zoom: 1;
}
.media,
.media .media {
  margin-top: 15px;
}
.media:first-child {
  margin-top: 0;
}
.media-object {
  display: block;
}
.media-heading {
  margin: 0 0 5px;
}
.media > .pull-left {
  margin-right: 10px;
}
.media > .pull-right {
  margin-left: 10px;
}
.media-list {
  padding-left: 0;
  list-style: none;
}
.list-group {
  margin-bottom: 20px;
  padding-left: 0;
}
.list-group-item {
  position: relative;
  display: block;
  padding: 10px 15px;
  margin-bottom: -1px;
  background-color: #ffffff;
  border: 1px solid #dddddd;
}
.list-group-item:first-child {
  border-top-right-radius: 4px;
  border-top-left-radius: 4px;
}
.list-group-item:last-child {
  margin-bottom: 0;
  border-bottom-right-radius: 4px;
  border-bottom-left-radius: 4px;
}
.list-group-item > .badge {
  float: right;
}
.list-group-item > .badge + .badge {
  margin-right: 5px;
}
a.list-group-item {
  color: #555555;
}
a.list-group-item .list-group-item-heading {
  color: #333333;
}
a.list-group-item:hover,
a.list-group-item:focus {
  text-decoration: none;
  background-color: #f5f5f5;
}
a.list-group-item.active,
a.list-group-item.active:hover,
a.list-group-item.active:focus {
  z-index: 2;
  color: #ffffff;
  background-color: #428bca;
  border-color: #428bca;
}
a.list-group-item.active .list-group-item-heading,
a.list-group-item.active:hover .list-group-item-heading,
a.list-group-item.active:focus .list-group-item-heading {
  color: inherit;
}
a.list-group-item.active .list-group-item-text,
a.list-group-item.active:hover .list-group-item-text,
a.list-group-item.active:focus .list-group-item-text {
  color: #e1edf7;
}
.list-group-item-success {
  color: #3c763d;
  background-color: #dff0d8;
}
a.list-group-item-success {
  color: #3c763d;
}
a.list-group-item-success .list-group-item-heading {
  color: inherit;
}
a.list-group-item-success:hover,
a.list-group-item-success:focus {
  color: #3c763d;
  background-color: #d0e9c6;
}
a.list-group-item-success.active,
a.list-group-item-success.active:hover,
a.list-group-item-success.active:focus {
  color: #fff;
  background-color: #3c763d;
  border-color: #3c763d;
}
.list-group-item-info {
  color: #31708f;
  background-color: #d9edf7;
}
a.list-group-item-info {
  color: #31708f;
}
a.list-group-item-info .list-group-item-heading {
  color: inherit;
}
a.list-group-item-info:hover,
a.list-group-item-info:focus {
  color: #31708f;
  background-color: #c4e3f3;
}
a.list-group-item-info.active,
a.list-group-item-info.active:hover,
a.list-group-item-info.active:focus {
  color: #fff;
  background-color: #31708f;
  border-color: #31708f;
}
.list-group-item-warning {
  color: #8a6d3b;
  background-color: #fcf8e3;
}
a.list-group-item-warning {
  color: #8a6d3b;
}
a.list-group-item-warning .list-group-item-heading {
  color: inherit;
}
a.list-group-item-warning:hover,
a.list-group-item-warning:focus {
  color: #8a6d3b;
  background-color: #faf2cc;
}
a.list-group-item-warning.active,
a.list-group-item-warning.active:hover,
a.list-group-item-warning.active:focus {
  color: #fff;
  background-color: #8a6d3b;
  border-color: #8a6d3b;
}
.list-group-item-danger {
  color: #a94442;
  background-color: #f2dede;
}
a.list-group-item-danger {
  color: #a94442;
}
a.list-group-item-danger .list-group-item-heading {
  color: inherit;
}
a.list-group-item-danger:hover,
a.list-group-item-danger:focus {
  color: #a94442;
  background-color: #ebcccc;
}
a.list-group-item-danger.active,
a.list-group-item-danger.active:hover,
a.list-group-item-danger.active:focus {
  color: #fff;
  background-color: #a94442;
  border-color: #a94442;
}
.list-group-item-heading {
  margin-top: 0;
  margin-bottom: 5px;
}
.list-group-item-text {
  margin-bottom: 0;
  line-height: 1.3;
}
.panel {
  margin-bottom: 18px;
  background-color: #ffffff;
  border: 1px solid transparent;
  border-radius: 4px;
  -webkit-box-shadow: 0 1px 1px rgba(0, 0, 0, 0.05);
  box-shadow: 0 1px 1px rgba(0, 0, 0, 0.05);
}
.panel-body {
  padding: 15px;
}
.panel-heading {
  padding: 10px 15px;
  border-bottom: 1px solid transparent;
  border-top-right-radius: 3px;
  border-top-left-radius: 3px;
}
.panel-heading > .dropdown .dropdown-toggle {
  color: inherit;
}
.panel-title {
  margin-top: 0;
  margin-bottom: 0;
  font-size: 15px;
  color: inherit;
}
.panel-title > a {
  color: inherit;
}
.panel-footer {
  padding: 10px 15px;
  background-color: #f5f5f5;
  border-top: 1px solid #dddddd;
  border-bottom-right-radius: 3px;
  border-bottom-left-radius: 3px;
}
.panel > .list-group {
  margin-bottom: 0;
}
.panel > .list-group .list-group-item {
  border-width: 1px 0;
  border-radius: 0;
}
.panel > .list-group:first-child .list-group-item:first-child {
  border-top: 0;
  border-top-right-radius: 3px;
  border-top-left-radius: 3px;
}
.panel > .list-group:last-child .list-group-item:last-child {
  border-bottom: 0;
  border-bottom-right-radius: 3px;
  border-bottom-left-radius: 3px;
}
.panel-heading + .list-group .list-group-item:first-child {
  border-top-width: 0;
}
.panel > .table,
.panel > .table-responsive > .table {
  margin-bottom: 0;
}
.panel > .table:first-child,
.panel > .table-responsive:first-child > .table:first-child {
  border-top-right-radius: 3px;
  border-top-left-radius: 3px;
}
.panel > .table:first-child > thead:first-child > tr:first-child td:first-child,
.panel > .table-responsive:first-child > .table:first-child > thead:first-child > tr:first-child td:first-child,
.panel > .table:first-child > tbody:first-child > tr:first-child td:first-child,
.panel > .table-responsive:first-child > .table:first-child > tbody:first-child > tr:first-child td:first-child,
.panel > .table:first-child > thead:first-child > tr:first-child th:first-child,
.panel > .table-responsive:first-child > .table:first-child > thead:first-child > tr:first-child th:first-child,
.panel > .table:first-child > tbody:first-child > tr:first-child th:first-child,
.panel > .table-responsive:first-child > .table:first-child > tbody:first-child > tr:first-child th:first-child {
  border-top-left-radius: 3px;
}
.panel > .table:first-child > thead:first-child > tr:first-child td:last-child,
.panel > .table-responsive:first-child > .table:first-child > thead:first-child > tr:first-child td:last-child,
.panel > .table:first-child > tbody:first-child > tr:first-child td:last-child,
.panel > .table-responsive:first-child > .table:first-child > tbody:first-child > tr:first-child td:last-child,
.panel > .table:first-child > thead:first-child > tr:first-child th:last-child,
.panel > .table-responsive:first-child > .table:first-child > thead:first-child > tr:first-child th:last-child,
.panel > .table:first-child > tbody:first-child > tr:first-child th:last-child,
.panel > .table-responsive:first-child > .table:first-child > tbody:first-child > tr:first-child th:last-child {
  border-top-right-radius: 3px;
}
.panel > .table:last-child,
.panel > .table-responsive:last-child > .table:last-child {
  border-bottom-right-radius: 3px;
  border-bottom-left-radius: 3px;
}
.panel > .table:last-child > tbody:last-child > tr:last-child td:first-child,
.panel > .table-responsive:last-child > .table:last-child > tbody:last-child > tr:last-child td:first-child,
.panel > .table:last-child > tfoot:last-child > tr:last-child td:first-child,
.panel > .table-responsive:last-child > .table:last-child > tfoot:last-child > tr:last-child td:first-child,
.panel > .table:last-child > tbody:last-child > tr:last-child th:first-child,
.panel > .table-responsive:last-child > .table:last-child > tbody:last-child > tr:last-child th:first-child,
.panel > .table:last-child > tfoot:last-child > tr:last-child th:first-child,
.panel > .table-responsive:last-child > .table:last-child > tfoot:last-child > tr:last-child th:first-child {
  border-bottom-left-radius: 3px;
}
.panel > .table:last-child > tbody:last-child > tr:last-child td:last-child,
.panel > .table-responsive:last-child > .table:last-child > tbody:last-child > tr:last-child td:last-child,
.panel > .table:last-child > tfoot:last-child > tr:last-child td:last-child,
.panel > .table-responsive:last-child > .table:last-child > tfoot:last-child > tr:last-child td:last-child,
.panel > .table:last-child > tbody:last-child > tr:last-child th:last-child,
.panel > .table-responsive:last-child > .table:last-child > tbody:last-child > tr:last-child th:last-child,
.panel > .table:last-child > tfoot:last-child > tr:last-child th:last-child,
.panel > .table-responsive:last-child > .table:last-child > tfoot:last-child > tr:last-child th:last-child {
  border-bottom-right-radius: 3px;
}
.panel > .panel-body + .table,
.panel > .panel-body + .table-responsive {
  border-top: 1px solid #dddddd;
}
.panel > .table > tbody:first-child > tr:first-child th,
.panel > .table > tbody:first-child > tr:first-child td {
  border-top: 0;
}
.panel > .table-bordered,
.panel > .table-responsive > .table-bordered {
  border: 0;
}
.panel > .table-bordered > thead > tr > th:first-child,
.panel > .table-responsive > .table-bordered > thead > tr > th:first-child,
.panel > .table-bordered > tbody > tr > th:first-child,
.panel > .table-responsive > .table-bordered > tbody > tr > th:first-child,
.panel > .table-bordered > tfoot > tr > th:first-child,
.panel > .table-responsive > .table-bordered > tfoot > tr > th:first-child,
.panel > .table-bordered > thead > tr > td:first-child,
.panel > .table-responsive > .table-bordered > thead > tr > td:first-child,
.panel > .table-bordered > tbody > tr > td:first-child,
.panel > .table-responsive > .table-bordered > tbody > tr > td:first-child,
.panel > .table-bordered > tfoot > tr > td:first-child,
.panel > .table-responsive > .table-bordered > tfoot > tr > td:first-child {
  border-left: 0;
}
.panel > .table-bordered > thead > tr > th:last-child,
.panel > .table-responsive > .table-bordered > thead > tr > th:last-child,
.panel > .table-bordered > tbody > tr > th:last-child,
.panel > .table-responsive > .table-bordered > tbody > tr > th:last-child,
.panel > .table-bordered > tfoot > tr > th:last-child,
.panel > .table-responsive > .table-bordered > tfoot > tr > th:last-child,
.panel > .table-bordered > thead > tr > td:last-child,
.panel > .table-responsive > .table-bordered > thead > tr > td:last-child,
.panel > .table-bordered > tbody > tr > td:last-child,
.panel > .table-responsive > .table-bordered > tbody > tr > td:last-child,
.panel > .table-bordered > tfoot > tr > td:last-child,
.panel > .table-responsive > .table-bordered > tfoot > tr > td:last-child {
  border-right: 0;
}
.panel > .table-bordered > thead > tr:first-child > td,
.panel > .table-responsive > .table-bordered > thead > tr:first-child > td,
.panel > .table-bordered > tbody > tr:first-child > td,
.panel > .table-responsive > .table-bordered > tbody > tr:first-child > td,
.panel > .table-bordered > thead > tr:first-child > th,
.panel > .table-responsive > .table-bordered > thead > tr:first-child > th,
.panel > .table-bordered > tbody > tr:first-child > th,
.panel > .table-responsive > .table-bordered > tbody > tr:first-child > th {
  border-bottom: 0;
}
.panel > .table-bordered > tbody > tr:last-child > td,
.panel > .table-responsive > .table-bordered > tbody > tr:last-child > td,
.panel > .table-bordered > tfoot > tr:last-child > td,
.panel > .table-responsive > .table-bordered > tfoot > tr:last-child > td,
.panel > .table-bordered > tbody > tr:last-child > th,
.panel > .table-responsive > .table-bordered > tbody > tr:last-child > th,
.panel > .table-bordered > tfoot > tr:last-child > th,
.panel > .table-responsive > .table-bordered > tfoot > tr:last-child > th {
  border-bottom: 0;
}
.panel > .table-responsive {
  border: 0;
  margin-bottom: 0;
}
.panel-group {
  margin-bottom: 18px;
}
.panel-group .panel {
  margin-bottom: 0;
  border-radius: 4px;
  overflow: hidden;
}
.panel-group .panel + .panel {
  margin-top: 5px;
}
.panel-group .panel-heading {
  border-bottom: 0;
}
.panel-group .panel-heading + .panel-collapse .panel-body {
  border-top: 1px solid #dddddd;
}
.panel-group .panel-footer {
  border-top: 0;
}
.panel-group .panel-footer + .panel-collapse .panel-body {
  border-bottom: 1px solid #dddddd;
}
.panel-default {
  border-color: #dddddd;
}
.panel-default > .panel-heading {
  color: #333333;
  background-color: #f5f5f5;
  border-color: #dddddd;
}
.panel-default > .panel-heading + .panel-collapse .panel-body {
  border-top-color: #dddddd;
}
.panel-default > .panel-footer + .panel-collapse .panel-body {
  border-bottom-color: #dddddd;
}
.panel-primary {
  border-color: #428bca;
}
.panel-primary > .panel-heading {
  color: #ffffff;
  background-color: #428bca;
  border-color: #428bca;
}
.panel-primary > .panel-heading + .panel-collapse .panel-body {
  border-top-color: #428bca;
}
.panel-primary > .panel-footer + .panel-collapse .panel-body {
  border-bottom-color: #428bca;
}
.panel-success {
  border-color: #d6e9c6;
}
.panel-success > .panel-heading {
  color: #3c763d;
  background-color: #dff0d8;
  border-color: #d6e9c6;
}
.panel-success > .panel-heading + .panel-collapse .panel-body {
  border-top-color: #d6e9c6;
}
.panel-success > .panel-footer + .panel-collapse .panel-body {
  border-bottom-color: #d6e9c6;
}
.panel-info {
  border-color: #bce8f1;
}
.panel-info > .panel-heading {
  color: #31708f;
  background-color: #d9edf7;
  border-color: #bce8f1;
}
.panel-info > .panel-heading + .panel-collapse .panel-body {
  border-top-color: #bce8f1;
}
.panel-info > .panel-footer + .panel-collapse .panel-body {
  border-bottom-color: #bce8f1;
}
.panel-warning {
  border-color: #faebcc;
}
.panel-warning > .panel-heading {
  color: #8a6d3b;
  background-color: #fcf8e3;
  border-color: #faebcc;
}
.panel-warning > .panel-heading + .panel-collapse .panel-body {
  border-top-color: #faebcc;
}
.panel-warning > .panel-footer + .panel-collapse .panel-body {
  border-bottom-color: #faebcc;
}
.panel-danger {
  border-color: #ebccd1;
}
.panel-danger > .panel-heading {
  color: #a94442;
  background-color: #f2dede;
  border-color: #ebccd1;
}
.panel-danger > .panel-heading + .panel-collapse .panel-body {
  border-top-color: #ebccd1;
}
.panel-danger > .panel-footer + .panel-collapse .panel-body {
  border-bottom-color: #ebccd1;
}
.well {
  min-height: 20px;
  padding: 19px;
  margin-bottom: 20px;
  background-color: #f5f5f5;
  border: 1px solid #e3e3e3;
  border-radius: 4px;
  -webkit-box-shadow: inset 0 1px 1px rgba(0, 0, 0, 0.05);
  box-shadow: inset 0 1px 1px rgba(0, 0, 0, 0.05);
}
.well blockquote {
  border-color: #ddd;
  border-color: rgba(0, 0, 0, 0.15);
}
.well-lg {
  padding: 24px;
  border-radius: 6px;
}
.well-sm {
  padding: 9px;
  border-radius: 3px;
}
.close {
  float: right;
  font-size: 19.5px;
  font-weight: bold;
  line-height: 1;
  color: #000000;
  text-shadow: 0 1px 0 #ffffff;
  opacity: 0.2;
  filter: alpha(opacity=20);
}
.close:hover,
.close:focus {
  color: #000000;
  text-decoration: none;
  cursor: pointer;
  opacity: 0.5;
  filter: alpha(opacity=50);
}
button.close {
  padding: 0;
  cursor: pointer;
  background: transparent;
  border: 0;
  -webkit-appearance: none;
}
.modal-open {
  overflow: hidden;
}
.modal {
  display: none;
  overflow: auto;
  overflow-y: scroll;
  position: fixed;
  top: 0;
  right: 0;
  bottom: 0;
  left: 0;
  z-index: 1050;
  -webkit-overflow-scrolling: touch;
  outline: 0;
}
.modal.fade .modal-dialog {
  -webkit-transform: translate(0, -25%);
  -ms-transform: translate(0, -25%);
  transform: translate(0, -25%);
  -webkit-transition: -webkit-transform 0.3s ease-out;
  -moz-transition: -moz-transform 0.3s ease-out;
  -o-transition: -o-transform 0.3s ease-out;
  transition: transform 0.3s ease-out;
}
.modal.in .modal-dialog {
  -webkit-transform: translate(0, 0);
  -ms-transform: translate(0, 0);
  transform: translate(0, 0);
}
.modal-dialog {
  position: relative;
  width: auto;
  margin: 10px;
}
.modal-content {
  position: relative;
  background-color: #ffffff;
  border: 1px solid #999999;
  border: 1px solid rgba(0, 0, 0, 0.2);
  border-radius: 6px;
  -webkit-box-shadow: 0 3px 9px rgba(0, 0, 0, 0.5);
  box-shadow: 0 3px 9px rgba(0, 0, 0, 0.5);
  background-clip: padding-box;
  outline: none;
}
.modal-backdrop {
  position: fixed;
  top: 0;
  right: 0;
  bottom: 0;
  left: 0;
  z-index: 1040;
  background-color: #000000;
}
.modal-backdrop.fade {
  opacity: 0;
  filter: alpha(opacity=0);
}
.modal-backdrop.in {
  opacity: 0.5;
  filter: alpha(opacity=50);
}
.modal-header {
  padding: 15px;
  border-bottom: 1px solid #e5e5e5;
  min-height: 16.42857143px;
}
.modal-header .close {
  margin-top: -2px;
}
.modal-title {
  margin: 0;
  line-height: 1.42857143;
}
.modal-body {
  position: relative;
  padding: 15px;
}
.modal-footer {
  margin-top: 15px;
  padding: 14px 15px 15px;
  text-align: right;
  border-top: 1px solid #e5e5e5;
}
.modal-footer .btn + .btn {
  margin-left: 5px;
  margin-bottom: 0;
}
.modal-footer .btn-group .btn + .btn {
  margin-left: -1px;
}
.modal-footer .btn-block + .btn-block {
  margin-left: 0;
}
@media (min-width: 768px) {
  .modal-dialog {
    width: 600px;
    margin: 30px auto;
  }
  .modal-content {
    -webkit-box-shadow: 0 5px 15px rgba(0, 0, 0, 0.5);
    box-shadow: 0 5px 15px rgba(0, 0, 0, 0.5);
  }
  .modal-sm {
    width: 300px;
  }
}
@media (min-width: 992px) {
  .modal-lg {
    width: 900px;
  }
}
.tooltip {
  position: absolute;
  z-index: 1030;
  display: block;
  visibility: visible;
  font-size: 12px;
  line-height: 1.4;
  opacity: 0;
  filter: alpha(opacity=0);
}
.tooltip.in {
  opacity: 0.9;
  filter: alpha(opacity=90);
}
.tooltip.top {
  margin-top: -3px;
  padding: 5px 0;
}
.tooltip.right {
  margin-left: 3px;
  padding: 0 5px;
}
.tooltip.bottom {
  margin-top: 3px;
  padding: 5px 0;
}
.tooltip.left {
  margin-left: -3px;
  padding: 0 5px;
}
.tooltip-inner {
  max-width: 200px;
  padding: 3px 8px;
  color: #ffffff;
  text-align: center;
  text-decoration: none;
  background-color: #000000;
  border-radius: 4px;
}
.tooltip-arrow {
  position: absolute;
  width: 0;
  height: 0;
  border-color: transparent;
  border-style: solid;
}
.tooltip.top .tooltip-arrow {
  bottom: 0;
  left: 50%;
  margin-left: -5px;
  border-width: 5px 5px 0;
  border-top-color: #000000;
}
.tooltip.top-left .tooltip-arrow {
  bottom: 0;
  left: 5px;
  border-width: 5px 5px 0;
  border-top-color: #000000;
}
.tooltip.top-right .tooltip-arrow {
  bottom: 0;
  right: 5px;
  border-width: 5px 5px 0;
  border-top-color: #000000;
}
.tooltip.right .tooltip-arrow {
  top: 50%;
  left: 0;
  margin-top: -5px;
  border-width: 5px 5px 5px 0;
  border-right-color: #000000;
}
.tooltip.left .tooltip-arrow {
  top: 50%;
  right: 0;
  margin-top: -5px;
  border-width: 5px 0 5px 5px;
  border-left-color: #000000;
}
.tooltip.bottom .tooltip-arrow {
  top: 0;
  left: 50%;
  margin-left: -5px;
  border-width: 0 5px 5px;
  border-bottom-color: #000000;
}
.tooltip.bottom-left .tooltip-arrow {
  top: 0;
  left: 5px;
  border-width: 0 5px 5px;
  border-bottom-color: #000000;
}
.tooltip.bottom-right .tooltip-arrow {
  top: 0;
  right: 5px;
  border-width: 0 5px 5px;
  border-bottom-color: #000000;
}
.popover {
  position: absolute;
  top: 0;
  left: 0;
  z-index: 1010;
  display: none;
  max-width: 276px;
  padding: 1px;
  text-align: left;
  background-color: #ffffff;
  background-clip: padding-box;
  border: 1px solid #cccccc;
  border: 1px solid rgba(0, 0, 0, 0.2);
  border-radius: 6px;
  -webkit-box-shadow: 0 5px 10px rgba(0, 0, 0, 0.2);
  box-shadow: 0 5px 10px rgba(0, 0, 0, 0.2);
  white-space: normal;
}
.popover.top {
  margin-top: -10px;
}
.popover.right {
  margin-left: 10px;
}
.popover.bottom {
  margin-top: 10px;
}
.popover.left {
  margin-left: -10px;
}
.popover-title {
  margin: 0;
  padding: 8px 14px;
  font-size: 13px;
  font-weight: normal;
  line-height: 18px;
  background-color: #f7f7f7;
  border-bottom: 1px solid #ebebeb;
  border-radius: 5px 5px 0 0;
}
.popover-content {
  padding: 9px 14px;
}
.popover > .arrow,
.popover > .arrow:after {
  position: absolute;
  display: block;
  width: 0;
  height: 0;
  border-color: transparent;
  border-style: solid;
}
.popover > .arrow {
  border-width: 11px;
}
.popover > .arrow:after {
  border-width: 10px;
  content: "";
}
.popover.top > .arrow {
  left: 50%;
  margin-left: -11px;
  border-bottom-width: 0;
  border-top-color: #999999;
  border-top-color: rgba(0, 0, 0, 0.25);
  bottom: -11px;
}
.popover.top > .arrow:after {
  content: " ";
  bottom: 1px;
  margin-left: -10px;
  border-bottom-width: 0;
  border-top-color: #ffffff;
}
.popover.right > .arrow {
  top: 50%;
  left: -11px;
  margin-top: -11px;
  border-left-width: 0;
  border-right-color: #999999;
  border-right-color: rgba(0, 0, 0, 0.25);
}
.popover.right > .arrow:after {
  content: " ";
  left: 1px;
  bottom: -10px;
  border-left-width: 0;
  border-right-color: #ffffff;
}
.popover.bottom > .arrow {
  left: 50%;
  margin-left: -11px;
  border-top-width: 0;
  border-bottom-color: #999999;
  border-bottom-color: rgba(0, 0, 0, 0.25);
  top: -11px;
}
.popover.bottom > .arrow:after {
  content: " ";
  top: 1px;
  margin-left: -10px;
  border-top-width: 0;
  border-bottom-color: #ffffff;
}
.popover.left > .arrow {
  top: 50%;
  right: -11px;
  margin-top: -11px;
  border-right-width: 0;
  border-left-color: #999999;
  border-left-color: rgba(0, 0, 0, 0.25);
}
.popover.left > .arrow:after {
  content: " ";
  right: 1px;
  border-right-width: 0;
  border-left-color: #ffffff;
  bottom: -10px;
}
.carousel {
  position: relative;
}
.carousel-inner {
  position: relative;
  overflow: hidden;
  width: 100%;
}
.carousel-inner > .item {
  display: none;
  position: relative;
  -webkit-transition: 0.6s ease-in-out left;
  transition: 0.6s ease-in-out left;
}
.carousel-inner > .item > img,
.carousel-inner > .item > a > img {
  line-height: 1;
}
.carousel-inner > .active,
.carousel-inner > .next,
.carousel-inner > .prev {
  display: block;
}
.carousel-inner > .active {
  left: 0;
}
.carousel-inner > .next,
.carousel-inner > .prev {
  position: absolute;
  top: 0;
  width: 100%;
}
.carousel-inner > .next {
  left: 100%;
}
.carousel-inner > .prev {
  left: -100%;
}
.carousel-inner > .next.left,
.carousel-inner > .prev.right {
  left: 0;
}
.carousel-inner > .active.left {
  left: -100%;
}
.carousel-inner > .active.right {
  left: 100%;
}
.carousel-control {
  position: absolute;
  top: 0;
  left: 0;
  bottom: 0;
  width: 15%;
  opacity: 0.5;
  filter: alpha(opacity=50);
  font-size: 20px;
  color: #ffffff;
  text-align: center;
  text-shadow: 0 1px 2px rgba(0, 0, 0, 0.6);
}
.carousel-control.left {
  background-image: -webkit-linear-gradient(left, color-stop(rgba(0, 0, 0, 0.5) 0%), color-stop(rgba(0, 0, 0, 0.0001) 100%));
  background-image: linear-gradient(to right, rgba(0, 0, 0, 0.5) 0%, rgba(0, 0, 0, 0.0001) 100%);
  background-repeat: repeat-x;
  filter: progid:DXImageTransform.Microsoft.gradient(startColorstr='#80000000', endColorstr='#00000000', GradientType=1);
}
.carousel-control.right {
  left: auto;
  right: 0;
  background-image: -webkit-linear-gradient(left, color-stop(rgba(0, 0, 0, 0.0001) 0%), color-stop(rgba(0, 0, 0, 0.5) 100%));
  background-image: linear-gradient(to right, rgba(0, 0, 0, 0.0001) 0%, rgba(0, 0, 0, 0.5) 100%);
  background-repeat: repeat-x;
  filter: progid:DXImageTransform.Microsoft.gradient(startColorstr='#00000000', endColorstr='#80000000', GradientType=1);
}
.carousel-control:hover,
.carousel-control:focus {
  outline: none;
  color: #ffffff;
  text-decoration: none;
  opacity: 0.9;
  filter: alpha(opacity=90);
}
.carousel-control .icon-prev,
.carousel-control .icon-next,
.carousel-control .glyphicon-chevron-left,
.carousel-control .glyphicon-chevron-right {
  position: absolute;
  top: 50%;
  z-index: 5;
  display: inline-block;
}
.carousel-control .icon-prev,
.carousel-control .glyphicon-chevron-left {
  left: 50%;
}
.carousel-control .icon-next,
.carousel-control .glyphicon-chevron-right {
  right: 50%;
}
.carousel-control .icon-prev,
.carousel-control .icon-next {
  width: 20px;
  height: 20px;
  margin-top: -10px;
  margin-left: -10px;
  font-family: serif;
}
.carousel-control .icon-prev:before {
  content: '\2039';
}
.carousel-control .icon-next:before {
  content: '\203a';
}
.carousel-indicators {
  position: absolute;
  bottom: 10px;
  left: 50%;
  z-index: 15;
  width: 60%;
  margin-left: -30%;
  padding-left: 0;
  list-style: none;
  text-align: center;
}
.carousel-indicators li {
  display: inline-block;
  width: 10px;
  height: 10px;
  margin: 1px;
  text-indent: -999px;
  border: 1px solid #ffffff;
  border-radius: 10px;
  cursor: pointer;
  background-color: #000 \9;
  background-color: rgba(0, 0, 0, 0);
}
.carousel-indicators .active {
  margin: 0;
  width: 12px;
  height: 12px;
  background-color: #ffffff;
}
.carousel-caption {
  position: absolute;
  left: 15%;
  right: 15%;
  bottom: 20px;
  z-index: 10;
  padding-top: 20px;
  padding-bottom: 20px;
  color: #ffffff;
  text-align: center;
  text-shadow: 0 1px 2px rgba(0, 0, 0, 0.6);
}
.carousel-caption .btn {
  text-shadow: none;
}
@media screen and (min-width: 768px) {
  .carousel-control .glyphicon-chevron-left,
  .carousel-control .glyphicon-chevron-right,
  .carousel-control .icon-prev,
  .carousel-control .icon-next {
    width: 30px;
    height: 30px;
    margin-top: -15px;
    margin-left: -15px;
    font-size: 30px;
  }
  .carousel-caption {
    left: 20%;
    right: 20%;
    padding-bottom: 30px;
  }
  .carousel-indicators {
    bottom: 20px;
  }
}
.clearfix:before,
.clearfix:after,
.container:before,
.container:after,
.container-fluid:before,
.container-fluid:after,
.row:before,
.row:after,
.form-horizontal .form-group:before,
.form-horizontal .form-group:after,
.btn-toolbar:before,
.btn-toolbar:after,
.btn-group-vertical > .btn-group:before,
.btn-group-vertical > .btn-group:after,
.nav:before,
.nav:after,
.navbar:before,
.navbar:after,
.navbar-header:before,
.navbar-header:after,
.navbar-collapse:before,
.navbar-collapse:after,
.pager:before,
.pager:after,
.panel-body:before,
.panel-body:after,
.modal-footer:before,
.modal-footer:after {
  content: " ";
  display: table;
}
.clearfix:after,
.container:after,
.container-fluid:after,
.row:after,
.form-horizontal .form-group:after,
.btn-toolbar:after,
.btn-group-vertical > .btn-group:after,
.nav:after,
.navbar:after,
.navbar-header:after,
.navbar-collapse:after,
.pager:after,
.panel-body:after,
.modal-footer:after {
  clear: both;
}
.center-block {
  display: block;
  margin-left: auto;
  margin-right: auto;
}
.pull-right {
  float: right !important;
}
.pull-left {
  float: left !important;
}
.hide {
  display: none !important;
}
.show {
  display: block !important;
}
.invisible {
  visibility: hidden;
}
.text-hide {
  font: 0/0 a;
  color: transparent;
  text-shadow: none;
  background-color: transparent;
  border: 0;
}
.hidden {
  display: none !important;
  visibility: hidden !important;
}
.affix {
  position: fixed;
}
@-ms-viewport {
  width: device-width;
}
.visible-xs,
.visible-sm,
.visible-md,
.visible-lg {
  display: none !important;
}
@media (max-width: 767px) {
  .visible-xs {
    display: block !important;
  }
  table.visible-xs {
    display: table;
  }
  tr.visible-xs {
    display: table-row !important;
  }
  th.visible-xs,
  td.visible-xs {
    display: table-cell !important;
  }
}
@media (min-width: 768px) and (max-width: 991px) {
  .visible-sm {
    display: block !important;
  }
  table.visible-sm {
    display: table;
  }
  tr.visible-sm {
    display: table-row !important;
  }
  th.visible-sm,
  td.visible-sm {
    display: table-cell !important;
  }
}
@media (min-width: 992px) and (max-width: 1199px) {
  .visible-md {
    display: block !important;
  }
  table.visible-md {
    display: table;
  }
  tr.visible-md {
    display: table-row !important;
  }
  th.visible-md,
  td.visible-md {
    display: table-cell !important;
  }
}
@media (min-width: 1200px) {
  .visible-lg {
    display: block !important;
  }
  table.visible-lg {
    display: table;
  }
  tr.visible-lg {
    display: table-row !important;
  }
  th.visible-lg,
  td.visible-lg {
    display: table-cell !important;
  }
}
@media (max-width: 767px) {
  .hidden-xs {
    display: none !important;
  }
}
@media (min-width: 768px) and (max-width: 991px) {
  .hidden-sm {
    display: none !important;
  }
}
@media (min-width: 992px) and (max-width: 1199px) {
  .hidden-md {
    display: none !important;
  }
}
@media (min-width: 1200px) {
  .hidden-lg {
    display: none !important;
  }
}
.visible-print {
  display: none !important;
}
@media print {
  .visible-print {
    display: block !important;
  }
  table.visible-print {
    display: table;
  }
  tr.visible-print {
    display: table-row !important;
  }
  th.visible-print,
  td.visible-print {
    display: table-cell !important;
  }
}
@media print {
  .hidden-print {
    display: none !important;
  }
}
/*!
*
* Font Awesome
*
*/
/*!
 *  Font Awesome 4.1.0 by @davegandy - http://fontawesome.io - @fontawesome
 *  License - http://fontawesome.io/license (Font: SIL OFL 1.1, CSS: MIT License)
 */
/* FONT PATH
 * -------------------------- */
@font-face {
  font-family: 'FontAwesome';
  src: url('../components/font-awesome/fonts/fontawesome-webfont.eot?v=4.1.0');
  src: url('../components/font-awesome/fonts/fontawesome-webfont.eot?#iefix&v=4.1.0') format('embedded-opentype'), url('../components/font-awesome/fonts/fontawesome-webfont.woff?v=4.1.0') format('woff'), url('../components/font-awesome/fonts/fontawesome-webfont.ttf?v=4.1.0') format('truetype'), url('../components/font-awesome/fonts/fontawesome-webfont.svg?v=4.1.0#fontawesomeregular') format('svg');
  font-weight: normal;
  font-style: normal;
}
.fa {
  display: inline-block;
  font-family: FontAwesome;
  font-style: normal;
  font-weight: normal;
  line-height: 1;
  -webkit-font-smoothing: antialiased;
  -moz-osx-font-smoothing: grayscale;
}
/* makes the font 33% larger relative to the icon container */
.fa-lg {
  font-size: 1.33333333em;
  line-height: 0.75em;
  vertical-align: -15%;
}
.fa-2x {
  font-size: 2em;
}
.fa-3x {
  font-size: 3em;
<<<<<<< HEAD
}
.fa-4x {
  font-size: 4em;
}
.fa-5x {
  font-size: 5em;
}
.fa-fw {
  width: 1.28571429em;
  text-align: center;
}
=======
}
.fa-4x {
  font-size: 4em;
}
.fa-5x {
  font-size: 5em;
}
.fa-fw {
  width: 1.28571429em;
  text-align: center;
}
>>>>>>> eb4529c1
.fa-ul {
  padding-left: 0;
  margin-left: 2.14285714em;
  list-style-type: none;
}
.fa-ul > li {
  position: relative;
}
.fa-li {
  position: absolute;
  left: -2.14285714em;
  width: 2.14285714em;
  top: 0.14285714em;
  text-align: center;
}
.fa-li.fa-lg {
  left: -1.85714286em;
}
.fa-border {
  padding: .2em .25em .15em;
  border: solid 0.08em #eeeeee;
  border-radius: .1em;
}
.pull-right {
  float: right;
}
.pull-left {
  float: left;
}
.fa.pull-left {
  margin-right: .3em;
}
.fa.pull-right {
  margin-left: .3em;
}
.fa-spin {
  -webkit-animation: spin 2s infinite linear;
  -moz-animation: spin 2s infinite linear;
  -o-animation: spin 2s infinite linear;
  animation: spin 2s infinite linear;
}
@-moz-keyframes spin {
  0% {
    -moz-transform: rotate(0deg);
  }
  100% {
    -moz-transform: rotate(359deg);
  }
}
@-webkit-keyframes spin {
  0% {
    -webkit-transform: rotate(0deg);
  }
  100% {
    -webkit-transform: rotate(359deg);
  }
}
@-o-keyframes spin {
  0% {
    -o-transform: rotate(0deg);
  }
  100% {
    -o-transform: rotate(359deg);
  }
}
@keyframes spin {
  0% {
    -webkit-transform: rotate(0deg);
    transform: rotate(0deg);
  }
  100% {
    -webkit-transform: rotate(359deg);
    transform: rotate(359deg);
  }
}
.fa-rotate-90 {
  filter: progid:DXImageTransform.Microsoft.BasicImage(rotation=1);
  -webkit-transform: rotate(90deg);
  -moz-transform: rotate(90deg);
  -ms-transform: rotate(90deg);
  -o-transform: rotate(90deg);
  transform: rotate(90deg);
}
.fa-rotate-180 {
  filter: progid:DXImageTransform.Microsoft.BasicImage(rotation=2);
  -webkit-transform: rotate(180deg);
  -moz-transform: rotate(180deg);
  -ms-transform: rotate(180deg);
  -o-transform: rotate(180deg);
  transform: rotate(180deg);
}
.fa-rotate-270 {
  filter: progid:DXImageTransform.Microsoft.BasicImage(rotation=3);
  -webkit-transform: rotate(270deg);
  -moz-transform: rotate(270deg);
  -ms-transform: rotate(270deg);
  -o-transform: rotate(270deg);
  transform: rotate(270deg);
}
.fa-flip-horizontal {
  filter: progid:DXImageTransform.Microsoft.BasicImage(rotation=0, mirror=1);
  -webkit-transform: scale(-1, 1);
  -moz-transform: scale(-1, 1);
  -ms-transform: scale(-1, 1);
  -o-transform: scale(-1, 1);
  transform: scale(-1, 1);
}
.fa-flip-vertical {
  filter: progid:DXImageTransform.Microsoft.BasicImage(rotation=2, mirror=1);
  -webkit-transform: scale(1, -1);
  -moz-transform: scale(1, -1);
  -ms-transform: scale(1, -1);
  -o-transform: scale(1, -1);
  transform: scale(1, -1);
}
.fa-stack {
  position: relative;
  display: inline-block;
  width: 2em;
  height: 2em;
  line-height: 2em;
  vertical-align: middle;
}
.fa-stack-1x,
.fa-stack-2x {
  position: absolute;
  left: 0;
  width: 100%;
  text-align: center;
}
.fa-stack-1x {
  line-height: inherit;
}
.fa-stack-2x {
  font-size: 2em;
}
.fa-inverse {
  color: #ffffff;
}
/* Font Awesome uses the Unicode Private Use Area (PUA) to ensure screen
   readers do not read off random characters that represent icons */
.fa-glass:before {
  content: "\f000";
}
.fa-music:before {
  content: "\f001";
}
.fa-search:before {
  content: "\f002";
}
.fa-envelope-o:before {
  content: "\f003";
}
.fa-heart:before {
  content: "\f004";
}
.fa-star:before {
  content: "\f005";
}
.fa-star-o:before {
  content: "\f006";
}
.fa-user:before {
  content: "\f007";
}
.fa-film:before {
  content: "\f008";
}
.fa-th-large:before {
  content: "\f009";
}
.fa-th:before {
  content: "\f00a";
}
.fa-th-list:before {
  content: "\f00b";
}
.fa-check:before {
  content: "\f00c";
}
.fa-times:before {
  content: "\f00d";
}
.fa-search-plus:before {
  content: "\f00e";
}
.fa-search-minus:before {
  content: "\f010";
}
.fa-power-off:before {
  content: "\f011";
}
.fa-signal:before {
  content: "\f012";
}
.fa-gear:before,
.fa-cog:before {
  content: "\f013";
}
.fa-trash-o:before {
  content: "\f014";
}
.fa-home:before {
  content: "\f015";
}
.fa-file-o:before {
  content: "\f016";
}
.fa-clock-o:before {
  content: "\f017";
}
.fa-road:before {
  content: "\f018";
}
.fa-download:before {
  content: "\f019";
}
.fa-arrow-circle-o-down:before {
  content: "\f01a";
}
.fa-arrow-circle-o-up:before {
  content: "\f01b";
}
.fa-inbox:before {
  content: "\f01c";
}
.fa-play-circle-o:before {
  content: "\f01d";
}
.fa-rotate-right:before,
.fa-repeat:before {
  content: "\f01e";
}
.fa-refresh:before {
  content: "\f021";
}
.fa-list-alt:before {
  content: "\f022";
}
.fa-lock:before {
  content: "\f023";
}
.fa-flag:before {
  content: "\f024";
}
.fa-headphones:before {
  content: "\f025";
}
.fa-volume-off:before {
  content: "\f026";
}
.fa-volume-down:before {
  content: "\f027";
}
.fa-volume-up:before {
  content: "\f028";
}
.fa-qrcode:before {
  content: "\f029";
}
.fa-barcode:before {
  content: "\f02a";
}
.fa-tag:before {
  content: "\f02b";
}
.fa-tags:before {
  content: "\f02c";
}
.fa-book:before {
  content: "\f02d";
}
.fa-bookmark:before {
  content: "\f02e";
}
.fa-print:before {
  content: "\f02f";
}
.fa-camera:before {
  content: "\f030";
}
.fa-font:before {
  content: "\f031";
}
.fa-bold:before {
  content: "\f032";
}
.fa-italic:before {
  content: "\f033";
}
.fa-text-height:before {
  content: "\f034";
}
.fa-text-width:before {
  content: "\f035";
}
.fa-align-left:before {
  content: "\f036";
}
.fa-align-center:before {
  content: "\f037";
}
.fa-align-right:before {
  content: "\f038";
}
.fa-align-justify:before {
  content: "\f039";
}
.fa-list:before {
  content: "\f03a";
}
.fa-dedent:before,
.fa-outdent:before {
  content: "\f03b";
}
.fa-indent:before {
  content: "\f03c";
}
.fa-video-camera:before {
  content: "\f03d";
}
.fa-photo:before,
.fa-image:before,
.fa-picture-o:before {
  content: "\f03e";
}
.fa-pencil:before {
  content: "\f040";
}
.fa-map-marker:before {
  content: "\f041";
}
.fa-adjust:before {
  content: "\f042";
}
.fa-tint:before {
  content: "\f043";
}
.fa-edit:before,
.fa-pencil-square-o:before {
  content: "\f044";
}
.fa-share-square-o:before {
  content: "\f045";
}
.fa-check-square-o:before {
  content: "\f046";
}
.fa-arrows:before {
  content: "\f047";
}
.fa-step-backward:before {
  content: "\f048";
}
.fa-fast-backward:before {
  content: "\f049";
}
.fa-backward:before {
  content: "\f04a";
}
.fa-play:before {
  content: "\f04b";
}
.fa-pause:before {
  content: "\f04c";
}
.fa-stop:before {
  content: "\f04d";
}
.fa-forward:before {
  content: "\f04e";
}
.fa-fast-forward:before {
  content: "\f050";
}
.fa-step-forward:before {
  content: "\f051";
}
.fa-eject:before {
  content: "\f052";
}
.fa-chevron-left:before {
  content: "\f053";
}
.fa-chevron-right:before {
  content: "\f054";
}
.fa-plus-circle:before {
  content: "\f055";
}
.fa-minus-circle:before {
  content: "\f056";
}
.fa-times-circle:before {
  content: "\f057";
}
.fa-check-circle:before {
  content: "\f058";
}
.fa-question-circle:before {
  content: "\f059";
}
.fa-info-circle:before {
  content: "\f05a";
}
.fa-crosshairs:before {
  content: "\f05b";
}
.fa-times-circle-o:before {
  content: "\f05c";
}
.fa-check-circle-o:before {
  content: "\f05d";
}
.fa-ban:before {
  content: "\f05e";
}
.fa-arrow-left:before {
  content: "\f060";
}
.fa-arrow-right:before {
  content: "\f061";
}
.fa-arrow-up:before {
  content: "\f062";
}
.fa-arrow-down:before {
  content: "\f063";
}
.fa-mail-forward:before,
.fa-share:before {
  content: "\f064";
}
.fa-expand:before {
  content: "\f065";
}
.fa-compress:before {
  content: "\f066";
}
.fa-plus:before {
  content: "\f067";
}
.fa-minus:before {
  content: "\f068";
}
.fa-asterisk:before {
  content: "\f069";
}
.fa-exclamation-circle:before {
  content: "\f06a";
}
.fa-gift:before {
  content: "\f06b";
}
.fa-leaf:before {
  content: "\f06c";
}
.fa-fire:before {
  content: "\f06d";
}
.fa-eye:before {
  content: "\f06e";
}
.fa-eye-slash:before {
  content: "\f070";
}
.fa-warning:before,
.fa-exclamation-triangle:before {
  content: "\f071";
}
.fa-plane:before {
  content: "\f072";
}
.fa-calendar:before {
  content: "\f073";
}
.fa-random:before {
  content: "\f074";
}
.fa-comment:before {
  content: "\f075";
}
.fa-magnet:before {
  content: "\f076";
}
.fa-chevron-up:before {
  content: "\f077";
}
.fa-chevron-down:before {
  content: "\f078";
}
.fa-retweet:before {
  content: "\f079";
}
.fa-shopping-cart:before {
  content: "\f07a";
}
.fa-folder:before {
  content: "\f07b";
}
.fa-folder-open:before {
  content: "\f07c";
}
.fa-arrows-v:before {
  content: "\f07d";
}
.fa-arrows-h:before {
  content: "\f07e";
}
.fa-bar-chart-o:before {
  content: "\f080";
}
.fa-twitter-square:before {
  content: "\f081";
}
.fa-facebook-square:before {
  content: "\f082";
}
.fa-camera-retro:before {
  content: "\f083";
}
.fa-key:before {
  content: "\f084";
}
.fa-gears:before,
.fa-cogs:before {
  content: "\f085";
}
.fa-comments:before {
  content: "\f086";
}
.fa-thumbs-o-up:before {
  content: "\f087";
}
.fa-thumbs-o-down:before {
  content: "\f088";
}
.fa-star-half:before {
  content: "\f089";
}
.fa-heart-o:before {
  content: "\f08a";
}
.fa-sign-out:before {
  content: "\f08b";
}
.fa-linkedin-square:before {
  content: "\f08c";
}
.fa-thumb-tack:before {
  content: "\f08d";
}
.fa-external-link:before {
  content: "\f08e";
}
.fa-sign-in:before {
  content: "\f090";
}
.fa-trophy:before {
  content: "\f091";
}
.fa-github-square:before {
  content: "\f092";
}
.fa-upload:before {
  content: "\f093";
}
.fa-lemon-o:before {
  content: "\f094";
}
.fa-phone:before {
  content: "\f095";
}
.fa-square-o:before {
  content: "\f096";
}
.fa-bookmark-o:before {
  content: "\f097";
}
.fa-phone-square:before {
  content: "\f098";
}
.fa-twitter:before {
  content: "\f099";
}
.fa-facebook:before {
  content: "\f09a";
}
.fa-github:before {
  content: "\f09b";
}
.fa-unlock:before {
  content: "\f09c";
}
.fa-credit-card:before {
  content: "\f09d";
}
.fa-rss:before {
  content: "\f09e";
}
.fa-hdd-o:before {
  content: "\f0a0";
}
.fa-bullhorn:before {
  content: "\f0a1";
}
.fa-bell:before {
  content: "\f0f3";
}
.fa-certificate:before {
  content: "\f0a3";
}
.fa-hand-o-right:before {
  content: "\f0a4";
}
.fa-hand-o-left:before {
  content: "\f0a5";
}
.fa-hand-o-up:before {
  content: "\f0a6";
}
.fa-hand-o-down:before {
  content: "\f0a7";
}
.fa-arrow-circle-left:before {
  content: "\f0a8";
}
.fa-arrow-circle-right:before {
  content: "\f0a9";
}
.fa-arrow-circle-up:before {
  content: "\f0aa";
}
.fa-arrow-circle-down:before {
  content: "\f0ab";
}
.fa-globe:before {
  content: "\f0ac";
}
.fa-wrench:before {
  content: "\f0ad";
}
.fa-tasks:before {
  content: "\f0ae";
}
.fa-filter:before {
  content: "\f0b0";
}
.fa-briefcase:before {
  content: "\f0b1";
}
.fa-arrows-alt:before {
  content: "\f0b2";
}
.fa-group:before,
.fa-users:before {
  content: "\f0c0";
}
.fa-chain:before,
.fa-link:before {
  content: "\f0c1";
}
.fa-cloud:before {
  content: "\f0c2";
}
.fa-flask:before {
  content: "\f0c3";
}
.fa-cut:before,
.fa-scissors:before {
  content: "\f0c4";
}
.fa-copy:before,
.fa-files-o:before {
  content: "\f0c5";
}
.fa-paperclip:before {
  content: "\f0c6";
}
.fa-save:before,
.fa-floppy-o:before {
  content: "\f0c7";
}
.fa-square:before {
  content: "\f0c8";
}
.fa-navicon:before,
.fa-reorder:before,
.fa-bars:before {
  content: "\f0c9";
}
.fa-list-ul:before {
  content: "\f0ca";
}
.fa-list-ol:before {
  content: "\f0cb";
}
.fa-strikethrough:before {
  content: "\f0cc";
}
.fa-underline:before {
  content: "\f0cd";
}
.fa-table:before {
  content: "\f0ce";
}
.fa-magic:before {
  content: "\f0d0";
}
.fa-truck:before {
  content: "\f0d1";
}
.fa-pinterest:before {
  content: "\f0d2";
}
.fa-pinterest-square:before {
  content: "\f0d3";
}
.fa-google-plus-square:before {
  content: "\f0d4";
}
.fa-google-plus:before {
  content: "\f0d5";
}
.fa-money:before {
  content: "\f0d6";
}
.fa-caret-down:before {
  content: "\f0d7";
}
.fa-caret-up:before {
  content: "\f0d8";
}
.fa-caret-left:before {
  content: "\f0d9";
}
.fa-caret-right:before {
  content: "\f0da";
}
.fa-columns:before {
  content: "\f0db";
}
.fa-unsorted:before,
.fa-sort:before {
  content: "\f0dc";
}
.fa-sort-down:before,
.fa-sort-desc:before {
  content: "\f0dd";
}
.fa-sort-up:before,
.fa-sort-asc:before {
  content: "\f0de";
}
.fa-envelope:before {
  content: "\f0e0";
}
.fa-linkedin:before {
  content: "\f0e1";
}
.fa-rotate-left:before,
.fa-undo:before {
  content: "\f0e2";
}
.fa-legal:before,
.fa-gavel:before {
  content: "\f0e3";
}
.fa-dashboard:before,
.fa-tachometer:before {
  content: "\f0e4";
}
.fa-comment-o:before {
  content: "\f0e5";
}
.fa-comments-o:before {
  content: "\f0e6";
}
.fa-flash:before,
.fa-bolt:before {
  content: "\f0e7";
}
.fa-sitemap:before {
  content: "\f0e8";
}
.fa-umbrella:before {
  content: "\f0e9";
}
.fa-paste:before,
.fa-clipboard:before {
  content: "\f0ea";
}
.fa-lightbulb-o:before {
  content: "\f0eb";
}
.fa-exchange:before {
  content: "\f0ec";
}
.fa-cloud-download:before {
  content: "\f0ed";
}
.fa-cloud-upload:before {
  content: "\f0ee";
}
.fa-user-md:before {
  content: "\f0f0";
}
.fa-stethoscope:before {
  content: "\f0f1";
}
.fa-suitcase:before {
  content: "\f0f2";
}
.fa-bell-o:before {
  content: "\f0a2";
}
.fa-coffee:before {
  content: "\f0f4";
}
.fa-cutlery:before {
  content: "\f0f5";
}
.fa-file-text-o:before {
  content: "\f0f6";
}
.fa-building-o:before {
  content: "\f0f7";
}
.fa-hospital-o:before {
  content: "\f0f8";
}
.fa-ambulance:before {
  content: "\f0f9";
}
.fa-medkit:before {
  content: "\f0fa";
}
.fa-fighter-jet:before {
  content: "\f0fb";
}
.fa-beer:before {
  content: "\f0fc";
}
.fa-h-square:before {
  content: "\f0fd";
}
.fa-plus-square:before {
  content: "\f0fe";
}
.fa-angle-double-left:before {
  content: "\f100";
}
.fa-angle-double-right:before {
  content: "\f101";
}
.fa-angle-double-up:before {
  content: "\f102";
}
.fa-angle-double-down:before {
  content: "\f103";
}
.fa-angle-left:before {
  content: "\f104";
}
.fa-angle-right:before {
  content: "\f105";
}
.fa-angle-up:before {
  content: "\f106";
}
.fa-angle-down:before {
  content: "\f107";
}
.fa-desktop:before {
  content: "\f108";
}
.fa-laptop:before {
  content: "\f109";
}
.fa-tablet:before {
  content: "\f10a";
}
.fa-mobile-phone:before,
.fa-mobile:before {
  content: "\f10b";
}
.fa-circle-o:before {
  content: "\f10c";
}
.fa-quote-left:before {
  content: "\f10d";
}
.fa-quote-right:before {
  content: "\f10e";
}
.fa-spinner:before {
  content: "\f110";
}
.fa-circle:before {
  content: "\f111";
}
.fa-mail-reply:before,
.fa-reply:before {
  content: "\f112";
}
.fa-github-alt:before {
  content: "\f113";
}
.fa-folder-o:before {
  content: "\f114";
}
.fa-folder-open-o:before {
  content: "\f115";
}
.fa-smile-o:before {
  content: "\f118";
}
.fa-frown-o:before {
  content: "\f119";
}
.fa-meh-o:before {
  content: "\f11a";
}
.fa-gamepad:before {
  content: "\f11b";
}
.fa-keyboard-o:before {
  content: "\f11c";
}
.fa-flag-o:before {
  content: "\f11d";
}
.fa-flag-checkered:before {
  content: "\f11e";
}
.fa-terminal:before {
  content: "\f120";
}
.fa-code:before {
  content: "\f121";
}
.fa-mail-reply-all:before,
.fa-reply-all:before {
  content: "\f122";
}
.fa-star-half-empty:before,
.fa-star-half-full:before,
.fa-star-half-o:before {
  content: "\f123";
}
.fa-location-arrow:before {
  content: "\f124";
}
.fa-crop:before {
  content: "\f125";
}
.fa-code-fork:before {
  content: "\f126";
}
.fa-unlink:before,
.fa-chain-broken:before {
  content: "\f127";
}
.fa-question:before {
  content: "\f128";
}
.fa-info:before {
  content: "\f129";
}
.fa-exclamation:before {
  content: "\f12a";
}
.fa-superscript:before {
  content: "\f12b";
}
.fa-subscript:before {
  content: "\f12c";
}
.fa-eraser:before {
  content: "\f12d";
}
.fa-puzzle-piece:before {
  content: "\f12e";
}
.fa-microphone:before {
  content: "\f130";
}
.fa-microphone-slash:before {
  content: "\f131";
}
.fa-shield:before {
  content: "\f132";
}
.fa-calendar-o:before {
  content: "\f133";
}
.fa-fire-extinguisher:before {
  content: "\f134";
}
.fa-rocket:before {
  content: "\f135";
}
.fa-maxcdn:before {
  content: "\f136";
}
.fa-chevron-circle-left:before {
  content: "\f137";
}
.fa-chevron-circle-right:before {
  content: "\f138";
}
.fa-chevron-circle-up:before {
  content: "\f139";
}
.fa-chevron-circle-down:before {
  content: "\f13a";
}
.fa-html5:before {
  content: "\f13b";
}
.fa-css3:before {
  content: "\f13c";
}
.fa-anchor:before {
  content: "\f13d";
}
.fa-unlock-alt:before {
  content: "\f13e";
}
.fa-bullseye:before {
  content: "\f140";
}
.fa-ellipsis-h:before {
  content: "\f141";
}
.fa-ellipsis-v:before {
  content: "\f142";
}
.fa-rss-square:before {
  content: "\f143";
}
.fa-play-circle:before {
  content: "\f144";
}
.fa-ticket:before {
  content: "\f145";
}
.fa-minus-square:before {
  content: "\f146";
}
.fa-minus-square-o:before {
  content: "\f147";
}
.fa-level-up:before {
  content: "\f148";
}
.fa-level-down:before {
  content: "\f149";
}
.fa-check-square:before {
  content: "\f14a";
}
.fa-pencil-square:before {
  content: "\f14b";
}
.fa-external-link-square:before {
  content: "\f14c";
}
.fa-share-square:before {
  content: "\f14d";
}
.fa-compass:before {
  content: "\f14e";
}
.fa-toggle-down:before,
.fa-caret-square-o-down:before {
  content: "\f150";
}
.fa-toggle-up:before,
.fa-caret-square-o-up:before {
  content: "\f151";
}
.fa-toggle-right:before,
.fa-caret-square-o-right:before {
  content: "\f152";
}
.fa-euro:before,
.fa-eur:before {
  content: "\f153";
}
.fa-gbp:before {
  content: "\f154";
}
.fa-dollar:before,
.fa-usd:before {
  content: "\f155";
}
.fa-rupee:before,
.fa-inr:before {
  content: "\f156";
}
.fa-cny:before,
.fa-rmb:before,
.fa-yen:before,
.fa-jpy:before {
  content: "\f157";
}
.fa-ruble:before,
.fa-rouble:before,
.fa-rub:before {
  content: "\f158";
}
.fa-won:before,
.fa-krw:before {
  content: "\f159";
}
.fa-bitcoin:before,
.fa-btc:before {
  content: "\f15a";
}
.fa-file:before {
  content: "\f15b";
}
.fa-file-text:before {
  content: "\f15c";
}
.fa-sort-alpha-asc:before {
  content: "\f15d";
}
.fa-sort-alpha-desc:before {
  content: "\f15e";
}
.fa-sort-amount-asc:before {
  content: "\f160";
}
.fa-sort-amount-desc:before {
  content: "\f161";
}
.fa-sort-numeric-asc:before {
  content: "\f162";
}
.fa-sort-numeric-desc:before {
  content: "\f163";
}
.fa-thumbs-up:before {
  content: "\f164";
}
.fa-thumbs-down:before {
  content: "\f165";
}
.fa-youtube-square:before {
  content: "\f166";
}
.fa-youtube:before {
  content: "\f167";
}
.fa-xing:before {
  content: "\f168";
}
.fa-xing-square:before {
  content: "\f169";
}
.fa-youtube-play:before {
  content: "\f16a";
}
.fa-dropbox:before {
  content: "\f16b";
}
.fa-stack-overflow:before {
  content: "\f16c";
}
.fa-instagram:before {
  content: "\f16d";
}
.fa-flickr:before {
  content: "\f16e";
}
.fa-adn:before {
  content: "\f170";
}
.fa-bitbucket:before {
  content: "\f171";
}
.fa-bitbucket-square:before {
  content: "\f172";
}
.fa-tumblr:before {
  content: "\f173";
}
.fa-tumblr-square:before {
  content: "\f174";
}
.fa-long-arrow-down:before {
  content: "\f175";
}
.fa-long-arrow-up:before {
  content: "\f176";
}
.fa-long-arrow-left:before {
  content: "\f177";
}
.fa-long-arrow-right:before {
  content: "\f178";
}
.fa-apple:before {
  content: "\f179";
}
.fa-windows:before {
  content: "\f17a";
}
.fa-android:before {
  content: "\f17b";
}
.fa-linux:before {
  content: "\f17c";
}
.fa-dribbble:before {
  content: "\f17d";
}
.fa-skype:before {
  content: "\f17e";
}
.fa-foursquare:before {
  content: "\f180";
}
.fa-trello:before {
  content: "\f181";
}
.fa-female:before {
  content: "\f182";
}
.fa-male:before {
  content: "\f183";
}
.fa-gittip:before {
  content: "\f184";
}
.fa-sun-o:before {
  content: "\f185";
}
.fa-moon-o:before {
  content: "\f186";
}
.fa-archive:before {
  content: "\f187";
}
.fa-bug:before {
  content: "\f188";
}
.fa-vk:before {
  content: "\f189";
}
.fa-weibo:before {
  content: "\f18a";
}
.fa-renren:before {
  content: "\f18b";
}
.fa-pagelines:before {
  content: "\f18c";
}
.fa-stack-exchange:before {
  content: "\f18d";
}
.fa-arrow-circle-o-right:before {
  content: "\f18e";
}
.fa-arrow-circle-o-left:before {
  content: "\f190";
}
.fa-toggle-left:before,
.fa-caret-square-o-left:before {
  content: "\f191";
}
.fa-dot-circle-o:before {
  content: "\f192";
}
.fa-wheelchair:before {
  content: "\f193";
}
.fa-vimeo-square:before {
  content: "\f194";
}
.fa-turkish-lira:before,
.fa-try:before {
  content: "\f195";
}
.fa-plus-square-o:before {
  content: "\f196";
}
.fa-space-shuttle:before {
  content: "\f197";
}
.fa-slack:before {
  content: "\f198";
}
.fa-envelope-square:before {
  content: "\f199";
}
.fa-wordpress:before {
  content: "\f19a";
}
.fa-openid:before {
  content: "\f19b";
}
.fa-institution:before,
.fa-bank:before,
.fa-university:before {
  content: "\f19c";
}
.fa-mortar-board:before,
.fa-graduation-cap:before {
  content: "\f19d";
}
.fa-yahoo:before {
  content: "\f19e";
}
.fa-google:before {
  content: "\f1a0";
}
.fa-reddit:before {
  content: "\f1a1";
}
.fa-reddit-square:before {
  content: "\f1a2";
}
.fa-stumbleupon-circle:before {
  content: "\f1a3";
}
.fa-stumbleupon:before {
  content: "\f1a4";
}
.fa-delicious:before {
  content: "\f1a5";
}
.fa-digg:before {
  content: "\f1a6";
}
.fa-pied-piper-square:before,
.fa-pied-piper:before {
  content: "\f1a7";
}
.fa-pied-piper-alt:before {
  content: "\f1a8";
}
.fa-drupal:before {
  content: "\f1a9";
}
.fa-joomla:before {
  content: "\f1aa";
}
.fa-language:before {
  content: "\f1ab";
}
.fa-fax:before {
  content: "\f1ac";
}
.fa-building:before {
  content: "\f1ad";
}
.fa-child:before {
  content: "\f1ae";
}
.fa-paw:before {
  content: "\f1b0";
}
.fa-spoon:before {
  content: "\f1b1";
}
.fa-cube:before {
  content: "\f1b2";
}
.fa-cubes:before {
  content: "\f1b3";
}
.fa-behance:before {
  content: "\f1b4";
}
.fa-behance-square:before {
  content: "\f1b5";
}
.fa-steam:before {
  content: "\f1b6";
}
.fa-steam-square:before {
  content: "\f1b7";
}
.fa-recycle:before {
  content: "\f1b8";
}
.fa-automobile:before,
.fa-car:before {
  content: "\f1b9";
}
.fa-cab:before,
.fa-taxi:before {
  content: "\f1ba";
}
.fa-tree:before {
  content: "\f1bb";
}
.fa-spotify:before {
  content: "\f1bc";
}
.fa-deviantart:before {
  content: "\f1bd";
}
.fa-soundcloud:before {
  content: "\f1be";
}
.fa-database:before {
  content: "\f1c0";
}
.fa-file-pdf-o:before {
  content: "\f1c1";
}
.fa-file-word-o:before {
  content: "\f1c2";
}
.fa-file-excel-o:before {
  content: "\f1c3";
}
.fa-file-powerpoint-o:before {
  content: "\f1c4";
}
.fa-file-photo-o:before,
.fa-file-picture-o:before,
.fa-file-image-o:before {
  content: "\f1c5";
}
.fa-file-zip-o:before,
.fa-file-archive-o:before {
  content: "\f1c6";
}
.fa-file-sound-o:before,
.fa-file-audio-o:before {
  content: "\f1c7";
}
.fa-file-movie-o:before,
.fa-file-video-o:before {
  content: "\f1c8";
}
.fa-file-code-o:before {
  content: "\f1c9";
}
.fa-vine:before {
  content: "\f1ca";
}
.fa-codepen:before {
  content: "\f1cb";
}
.fa-jsfiddle:before {
  content: "\f1cc";
}
.fa-life-bouy:before,
.fa-life-saver:before,
.fa-support:before,
.fa-life-ring:before {
  content: "\f1cd";
}
.fa-circle-o-notch:before {
  content: "\f1ce";
}
.fa-ra:before,
.fa-rebel:before {
  content: "\f1d0";
}
.fa-ge:before,
.fa-empire:before {
  content: "\f1d1";
}
.fa-git-square:before {
  content: "\f1d2";
}
.fa-git:before {
  content: "\f1d3";
}
.fa-hacker-news:before {
  content: "\f1d4";
}
.fa-tencent-weibo:before {
  content: "\f1d5";
}
.fa-qq:before {
  content: "\f1d6";
}
.fa-wechat:before,
.fa-weixin:before {
  content: "\f1d7";
}
.fa-send:before,
.fa-paper-plane:before {
  content: "\f1d8";
}
.fa-send-o:before,
.fa-paper-plane-o:before {
  content: "\f1d9";
}
.fa-history:before {
  content: "\f1da";
}
.fa-circle-thin:before {
  content: "\f1db";
}
.fa-header:before {
  content: "\f1dc";
}
.fa-paragraph:before {
  content: "\f1dd";
}
.fa-sliders:before {
  content: "\f1de";
}
.fa-share-alt:before {
  content: "\f1e0";
}
.fa-share-alt-square:before {
  content: "\f1e1";
}
.fa-bomb:before {
  content: "\f1e2";
}
/*!
*
* IPython base
*
*/
.modal.fade .modal-dialog {
  -webkit-transform: translate(0, 0);
  -ms-transform: translate(0, 0);
  transform: translate(0, 0);
}
code {
  color: #000000;
}
pre {
  font-size: inherit;
  line-height: inherit;
}
label {
  font-weight: normal;
}
.border-box-sizing {
  box-sizing: border-box;
  -moz-box-sizing: border-box;
  -webkit-box-sizing: border-box;
}
.corner-all {
  border-radius: 4px;
}
.no-padding {
  padding: 0px;
}
/* Flexible box model classes */
/* Taken from Alex Russell http://infrequently.org/2009/08/css-3-progress/ */
/* This file is a compatability layer.  It allows the usage of flexible box 
model layouts accross multiple browsers, including older browsers.  The newest,
universal implementation of the flexible box model is used when available (see
`Modern browsers` comments below).  Browsers that are known to implement this 
new spec completely include:

    Firefox 28.0+
    Chrome 29.0+
    Internet Explorer 11+ 
    Opera 17.0+

Browsers not listed, including Safari, are supported via the styling under the
`Old browsers` comments below.
*/
.hbox {
  /* Old browsers */
  display: -webkit-box;
  -webkit-box-orient: horizontal;
  -webkit-box-align: stretch;
  display: -moz-box;
  -moz-box-orient: horizontal;
  -moz-box-align: stretch;
  display: box;
  box-orient: horizontal;
  box-align: stretch;
  /* Modern browsers */
  display: flex;
  flex-direction: row;
  align-items: stretch;
}
.hbox > * {
  /* Old browsers */
  -webkit-box-flex: 0;
  -moz-box-flex: 0;
  box-flex: 0;
  /* Modern browsers */
  flex: none;
}
.vbox {
  /* Old browsers */
  display: -webkit-box;
  -webkit-box-orient: vertical;
  -webkit-box-align: stretch;
  display: -moz-box;
  -moz-box-orient: vertical;
  -moz-box-align: stretch;
  display: box;
  box-orient: vertical;
  box-align: stretch;
  /* Modern browsers */
  display: flex;
  flex-direction: column;
  align-items: stretch;
}
.vbox > * {
  /* Old browsers */
  -webkit-box-flex: 0;
  -moz-box-flex: 0;
  box-flex: 0;
  /* Modern browsers */
  flex: none;
}
.hbox.reverse,
.vbox.reverse,
.reverse {
  /* Old browsers */
  -webkit-box-direction: reverse;
  -moz-box-direction: reverse;
  box-direction: reverse;
  /* Modern browsers */
  flex-direction: row-reverse;
}
.hbox.box-flex0,
.vbox.box-flex0,
.box-flex0 {
  /* Old browsers */
  -webkit-box-flex: 0;
  -moz-box-flex: 0;
  box-flex: 0;
  /* Modern browsers */
  flex: none;
  width: auto;
}
.hbox.box-flex1,
.vbox.box-flex1,
.box-flex1 {
  /* Old browsers */
  -webkit-box-flex: 1;
  -moz-box-flex: 1;
  box-flex: 1;
  /* Modern browsers */
  flex: 1;
}
.hbox.box-flex,
.vbox.box-flex,
.box-flex {
  /* Old browsers */
  /* Old browsers */
  -webkit-box-flex: 1;
  -moz-box-flex: 1;
  box-flex: 1;
  /* Modern browsers */
  flex: 1;
}
.hbox.box-flex2,
.vbox.box-flex2,
.box-flex2 {
  /* Old browsers */
  -webkit-box-flex: 2;
  -moz-box-flex: 2;
  box-flex: 2;
  /* Modern browsers */
  flex: 2;
}
.box-group1 {
  /*  Deprecated */
  -webkit-box-flex-group: 1;
  -moz-box-flex-group: 1;
  box-flex-group: 1;
}
.box-group2 {
  /* Deprecated */
  -webkit-box-flex-group: 2;
  -moz-box-flex-group: 2;
  box-flex-group: 2;
}
.hbox.start,
.vbox.start,
.start {
  /* Old browsers */
  -webkit-box-pack: start;
  -moz-box-pack: start;
  box-pack: start;
  /* Modern browsers */
  justify-content: flex-start;
}
.hbox.end,
.vbox.end,
.end {
  /* Old browsers */
  -webkit-box-pack: end;
  -moz-box-pack: end;
  box-pack: end;
  /* Modern browsers */
  justify-content: flex-end;
}
.hbox.center,
.vbox.center,
.center {
  /* Old browsers */
  -webkit-box-pack: center;
  -moz-box-pack: center;
  box-pack: center;
  /* Modern browsers */
  justify-content: center;
}
.hbox.align-start,
.vbox.align-start,
.align-start {
  /* Old browsers */
  -webkit-box-align: start;
  -moz-box-align: start;
  box-align: start;
  /* Modern browsers */
  align-items: flex-start;
}
.hbox.align-end,
.vbox.align-end,
.align-end {
  /* Old browsers */
  -webkit-box-align: end;
  -moz-box-align: end;
  box-align: end;
  /* Modern browsers */
  align-items: flex-end;
}
.hbox.align-center,
.vbox.align-center,
.align-center {
  /* Old browsers */
  -webkit-box-align: center;
  -moz-box-align: center;
  box-align: center;
  /* Modern browsers */
  align-items: center;
}
div.error {
  margin: 2em;
  text-align: center;
}
div.error > h1 {
  font-size: 500%;
  line-height: normal;
}
div.error > p {
  font-size: 200%;
  line-height: normal;
}
div.traceback-wrapper {
  text-align: left;
  max-width: 800px;
  margin: auto;
}
/**
 * Primary styles
 *
 * Author: IPython Development Team
 */
body {
  background-color: white;
  /* This makes sure that the body covers the entire window and needs to
       be in a different element than the display: box in wrapper below */
  position: absolute;
  left: 0px;
  right: 0px;
  top: 0px;
  bottom: 0px;
  overflow: visible;
}
div#header {
  /* Initially hidden to prevent FLOUC */
  display: none;
  margin-bottom: 0px;
  padding-left: 30px;
  padding-bottom: 5px;
  border-bottom: 1px solid #e7e7e7;
  box-sizing: border-box;
  -moz-box-sizing: border-box;
  -webkit-box-sizing: border-box;
}
#ipython_notebook {
  padding-left: 0px;
}
#noscript {
  width: auto;
  padding-top: 16px;
  padding-bottom: 16px;
  text-align: center;
  font-size: 22px;
  color: red;
  font-weight: bold;
}
#ipython_notebook img {
  font-family: Verdana, "Helvetica Neue", Arial, Helvetica, Geneva, sans-serif;
  height: 24px;
  text-decoration: none;
  color: black;
}
#site {
  width: 100%;
  display: none;
  box-sizing: border-box;
  -moz-box-sizing: border-box;
  -webkit-box-sizing: border-box;
}
/* Smaller buttons */
.ui-button .ui-button-text {
  padding: 0.2em 0.8em;
  font-size: 77%;
}
input.ui-button {
  padding: 0.3em 0.9em;
}
.navbar span {
  margin-top: 3px;
}
span#login_widget {
  float: right;
}
span#login_widget > .button,
#logout {
  display: inline-block;
  margin-bottom: 0;
  font-weight: normal;
  text-align: center;
  vertical-align: middle;
  cursor: pointer;
  background-image: none;
  border: 1px solid transparent;
  white-space: nowrap;
  padding: 6px 12px;
  font-size: 13px;
  line-height: 1.42857143;
  border-radius: 4px;
  -webkit-user-select: none;
  -moz-user-select: none;
  -ms-user-select: none;
  user-select: none;
  color: #333333;
  background-color: #ffffff;
  border-color: #cccccc;
  padding: 5px 10px;
  font-size: 12px;
  line-height: 1.5;
  border-radius: 3px;
}
span#login_widget > .button:focus,
#logout:focus,
span#login_widget > .button:active:focus,
#logout:active:focus,
span#login_widget > .button.active:focus,
#logout.active:focus {
  outline: thin dotted;
  outline: 5px auto -webkit-focus-ring-color;
  outline-offset: -2px;
}
span#login_widget > .button:hover,
#logout:hover,
span#login_widget > .button:focus,
#logout:focus {
  color: #333333;
  text-decoration: none;
}
span#login_widget > .button:active,
#logout:active,
span#login_widget > .button.active,
#logout.active {
  outline: 0;
  background-image: none;
  -webkit-box-shadow: inset 0 3px 5px rgba(0, 0, 0, 0.125);
  box-shadow: inset 0 3px 5px rgba(0, 0, 0, 0.125);
}
span#login_widget > .button.disabled,
#logout.disabled,
span#login_widget > .button[disabled],
#logout[disabled],
fieldset[disabled] span#login_widget > .button,
fieldset[disabled] #logout {
  cursor: not-allowed;
  pointer-events: none;
  opacity: 0.65;
  filter: alpha(opacity=65);
  -webkit-box-shadow: none;
  box-shadow: none;
}
span#login_widget > .button:hover,
#logout:hover,
span#login_widget > .button:focus,
#logout:focus,
span#login_widget > .button:active,
#logout:active,
span#login_widget > .button.active,
#logout.active,
.open .dropdown-togglespan#login_widget > .button,
.open .dropdown-toggle#logout {
  color: #333333;
  background-color: #ebebeb;
  border-color: #adadad;
}
span#login_widget > .button:active,
#logout:active,
span#login_widget > .button.active,
#logout.active,
.open .dropdown-togglespan#login_widget > .button,
.open .dropdown-toggle#logout {
  background-image: none;
}
span#login_widget > .button.disabled,
#logout.disabled,
span#login_widget > .button[disabled],
#logout[disabled],
fieldset[disabled] span#login_widget > .button,
fieldset[disabled] #logout,
span#login_widget > .button.disabled:hover,
#logout.disabled:hover,
span#login_widget > .button[disabled]:hover,
#logout[disabled]:hover,
fieldset[disabled] span#login_widget > .button:hover,
fieldset[disabled] #logout:hover,
span#login_widget > .button.disabled:focus,
#logout.disabled:focus,
span#login_widget > .button[disabled]:focus,
#logout[disabled]:focus,
fieldset[disabled] span#login_widget > .button:focus,
fieldset[disabled] #logout:focus,
span#login_widget > .button.disabled:active,
#logout.disabled:active,
span#login_widget > .button[disabled]:active,
#logout[disabled]:active,
fieldset[disabled] span#login_widget > .button:active,
fieldset[disabled] #logout:active,
span#login_widget > .button.disabled.active,
#logout.disabled.active,
span#login_widget > .button[disabled].active,
#logout[disabled].active,
fieldset[disabled] span#login_widget > .button.active,
fieldset[disabled] #logout.active {
  background-color: #ffffff;
  border-color: #cccccc;
}
span#login_widget > .button .badge,
#logout .badge {
  color: #ffffff;
  background-color: #333333;
}
.nav-header {
  text-transform: none;
}
#header > span {
  margin-top: 10px;
}
.modal_stretch .modal-dialog {
  /* Old browsers */
  display: -webkit-box;
  -webkit-box-orient: vertical;
  -webkit-box-align: stretch;
  display: -moz-box;
  -moz-box-orient: vertical;
  -moz-box-align: stretch;
  display: box;
  box-orient: vertical;
  box-align: stretch;
  /* Modern browsers */
  display: flex;
  flex-direction: column;
  align-items: stretch;
  /* Old browsers */
  -webkit-box-flex: 0;
  -moz-box-flex: 0;
  box-flex: 0;
  /* Modern browsers */
  flex: none;
  min-height: 80%;
}
.modal_stretch .modal-dialog .modal-body {
  max-height: none;
  flex: 1;
}
@media (min-width: 768px) {
  .modal .modal-dialog {
    width: 700px;
  }
}
/*!
*
* IPython auth
*
*/
.center-nav {
  display: inline-block;
  margin-bottom: -4px;
}
/*!
*
* IPython tree view
*
*/
/* We need an invisible input field on top of the sentense*/
/* "Drag file onto the list ..." */
.alternate_upload {
  background-color: none;
  display: inline;
}
.alternate_upload.form {
  padding: 0;
  margin: 0;
}
.alternate_upload input.fileinput {
  background-color: red;
  position: relative;
  opacity: 0;
  z-index: 2;
  width: 295px;
  margin-left: 163px;
  cursor: pointer;
  height: 26px;
}
/**
 * Primary styles
 *
 * Author: IPython Development Team
 */
ul#tabs {
  margin-bottom: 4px;
}
ul#tabs a {
  padding-top: 6px;
  padding-bottom: 4px;
}
ul.breadcrumb a:focus,
ul.breadcrumb a:hover {
  text-decoration: none;
}
ul.breadcrumb i.icon-home {
  font-size: 16px;
  margin-right: 4px;
}
ul.breadcrumb span {
  color: #5e5e5e;
}
.list_toolbar {
  padding: 4px 0 4px 0;
  vertical-align: middle;
}
.list_toolbar .tree-buttons {
  padding-top: 2px;
}
.list_toolbar [class*="span"] {
  min-height: 24px;
}
.list_header {
  font-weight: bold;
}
.list_container {
  margin-top: 4px;
  margin-bottom: 20px;
  border: 1px solid #ababab;
  border-radius: 4px;
}
.list_container > div {
  border-bottom: 1px solid #ababab;
}
.list_container > div:hover .list-item {
  background-color: red;
}
.list_container > div:last-child {
  border: none;
}
.list_item:hover .list_item {
  background-color: #ddd;
}
.list_item a {
  text-decoration: none;
}
.action_col {
  text-align: right;
}
.list_header > div,
.list_item > div {
  padding-top: 4px;
  padding-bottom: 4px;
  padding-left: 7px;
  padding-right: 7px;
  line-height: 22px;
}
.item_name {
  line-height: 22px;
  height: 24px;
}
.item_icon {
  font-size: 14px;
  color: #5e5e5e;
  margin-right: 7px;
}
.item_buttons {
  line-height: 1em;
}
.toolbar_info {
  height: 24px;
  line-height: 24px;
}
input.nbname_input,
input.engine_num_input {
  padding-top: 3px;
  padding-bottom: 3px;
  height: 22px;
  line-height: 14px;
  margin: 0px;
}
input.engine_num_input {
  width: 60px;
}
.highlight_text {
  color: blue;
}
#project_name > .breadcrumb {
  padding: 0px;
  margin-bottom: 0px;
  background-color: transparent;
  font-weight: bold;
}
.tab-content .row {
  margin-left: 0px;
  margin-right: 0px;
}
.folder_icon:before {
  display: inline-block;
  font-family: FontAwesome;
  font-style: normal;
  font-weight: normal;
  line-height: 1;
  -webkit-font-smoothing: antialiased;
  -moz-osx-font-smoothing: grayscale;
  content: "\f114";
}
.folder_icon:before.pull-left {
  margin-right: .3em;
}
.folder_icon:before.pull-right {
  margin-left: .3em;
}
.notebook_icon:before {
  display: inline-block;
  font-family: FontAwesome;
  font-style: normal;
  font-weight: normal;
  line-height: 1;
  -webkit-font-smoothing: antialiased;
  -moz-osx-font-smoothing: grayscale;
  content: "\f02d";
}
.notebook_icon:before.pull-left {
  margin-right: .3em;
}
.notebook_icon:before.pull-right {
  margin-left: .3em;
}
<<<<<<< HEAD
=======
.file_icon:before {
  display: inline-block;
  font-family: FontAwesome;
  font-style: normal;
  font-weight: normal;
  line-height: 1;
  -webkit-font-smoothing: antialiased;
  -moz-osx-font-smoothing: grayscale;
  content: "\f016";
}
.file_icon:before.pull-left {
  margin-right: .3em;
}
.file_icon:before.pull-right {
  margin-left: .3em;
}
>>>>>>> eb4529c1
/*!
*
* IPython notebook
*
*/
/* CSS font colors for translated ANSI colors. */
.ansibold {
  font-weight: bold;
}
/* use dark versions for foreground, to improve visibility */
.ansiblack {
  color: black;
}
.ansired {
  color: darkred;
}
.ansigreen {
  color: darkgreen;
}
.ansiyellow {
  color: brown;
}
.ansiblue {
  color: darkblue;
}
.ansipurple {
  color: darkviolet;
}
.ansicyan {
  color: steelblue;
}
.ansigray {
  color: gray;
}
/* and light for background, for the same reason */
.ansibgblack {
  background-color: black;
}
.ansibgred {
  background-color: red;
}
.ansibggreen {
  background-color: green;
}
.ansibgyellow {
  background-color: yellow;
}
.ansibgblue {
  background-color: blue;
}
.ansibgpurple {
  background-color: magenta;
}
.ansibgcyan {
  background-color: cyan;
}
.ansibggray {
  background-color: gray;
}
div.cell {
  border: 1px solid transparent;
  /* Old browsers */
  display: -webkit-box;
  -webkit-box-orient: vertical;
  -webkit-box-align: stretch;
  display: -moz-box;
  -moz-box-orient: vertical;
  -moz-box-align: stretch;
  display: box;
  box-orient: vertical;
  box-align: stretch;
  /* Modern browsers */
  display: flex;
  flex-direction: column;
  align-items: stretch;
  /* Old browsers */
  -webkit-box-flex: 0;
  -moz-box-flex: 0;
  box-flex: 0;
  /* Modern browsers */
  flex: none;
  border-radius: 4px;
  box-sizing: border-box;
  -moz-box-sizing: border-box;
  -webkit-box-sizing: border-box;
  border-width: thin;
  border-style: solid;
  width: 100%;
  padding: 5px 5px 5px 0px;
  /* This acts as a spacer between cells, that is outside the border */
  margin: 0px;
  outline: none;
}
div.cell.selected {
  border-color: #ababab;
}
div.cell.edit_mode {
  border-color: green;
}
div.prompt {
  /* This needs to be wide enough for 3 digit prompt numbers: In[100]: */
  min-width: 15ex;
  /* This padding is tuned to match the padding on the CodeMirror editor. */
  padding: 0.4em;
  margin: 0px;
  font-family: monospace;
  text-align: right;
  /* This has to match that of the the CodeMirror class line-height below */
  line-height: 1.21429em;
}
@media (max-width: 480px) {
  div.prompt {
    text-align: left;
  }
}
div.inner_cell {
  /* Old browsers */
  display: -webkit-box;
  -webkit-box-orient: vertical;
  -webkit-box-align: stretch;
  display: -moz-box;
  -moz-box-orient: vertical;
  -moz-box-align: stretch;
  display: box;
  box-orient: vertical;
  box-align: stretch;
  /* Modern browsers */
  display: flex;
  flex-direction: column;
  align-items: stretch;
  /* Old browsers */
  -webkit-box-flex: 0;
  -moz-box-flex: 0;
  box-flex: 0;
  /* Modern browsers */
  flex: none;
  /* Old browsers */
  -webkit-box-flex: 1;
  -moz-box-flex: 1;
  box-flex: 1;
  /* Modern browsers */
  flex: 1;
}
/* input_area and input_prompt must match in top border and margin for alignment */
div.input_area {
  border: 1px solid #cfcfcf;
  border-radius: 4px;
  background: #f7f7f7;
  line-height: 1.21429em;
}
/* This is needed so that empty prompt areas can collapse to zero height when there
   is no content in the output_subarea and the prompt. The main purpose of this is
   to make sure that empty JavaScript output_subareas have no height. */
div.prompt:empty {
  padding-top: 0;
  padding-bottom: 0;
}
/* any special styling for code cells that are currently running goes here */
div.input {
  page-break-inside: avoid;
  /* Old browsers */
  display: -webkit-box;
  -webkit-box-orient: horizontal;
  -webkit-box-align: stretch;
  display: -moz-box;
  -moz-box-orient: horizontal;
  -moz-box-align: stretch;
  display: box;
  box-orient: horizontal;
  box-align: stretch;
  /* Modern browsers */
  display: flex;
  flex-direction: row;
  align-items: stretch;
  /* Old browsers */
  -webkit-box-flex: 0;
  -moz-box-flex: 0;
  box-flex: 0;
  /* Modern browsers */
  flex: none;
}
@media (max-width: 480px) {
  div.input {
    /* Old browsers */
    display: -webkit-box;
    -webkit-box-orient: vertical;
    -webkit-box-align: stretch;
    display: -moz-box;
    -moz-box-orient: vertical;
    -moz-box-align: stretch;
    display: box;
    box-orient: vertical;
    box-align: stretch;
    /* Modern browsers */
    display: flex;
    flex-direction: column;
    align-items: stretch;
    /* Old browsers */
    -webkit-box-flex: 0;
    -moz-box-flex: 0;
    box-flex: 0;
    /* Modern browsers */
    flex: none;
  }
}
/* input_area and input_prompt must match in top border and margin for alignment */
div.input_prompt {
  color: #000080;
  border-top: 1px solid transparent;
}
div.input_area > div.highlight {
  margin: 0.4em;
  border: none;
  padding: 0px;
  background-color: transparent;
}
div.input_area > div.highlight > pre {
  margin: 0px;
  border: none;
  padding: 0px;
  background-color: transparent;
}
/* The following gets added to the <head> if it is detected that the user has a
 * monospace font with inconsistent normal/bold/italic height.  See
 * notebookmain.js.  Such fonts will have keywords vertically offset with
 * respect to the rest of the text.  The user should select a better font.
 * See: https://github.com/ipython/ipython/issues/1503
 *
 * .CodeMirror span {
 *      vertical-align: bottom;
 * }
 */
.CodeMirror {
  line-height: 1.21429em;
  /* Changed from 1em to our global default */
  height: auto;
  /* Changed to auto to autogrow */
  background: none;
  /* Changed from white to allow our bg to show through */
}
.CodeMirror-scroll {
  /*  The CodeMirror docs are a bit fuzzy on if overflow-y should be hidden or visible.*/
  /*  We have found that if it is visible, vertical scrollbars appear with font size changes.*/
  overflow-y: hidden;
  overflow-x: auto;
}
.CodeMirror-lines {
  /* In CM2, this used to be 0.4em, but in CM3 it went to 4px. We need the em value because */
  /* we have set a different line-height and want this to scale with that. */
  padding: 0.4em;
}
.CodeMirror-linenumber {
  padding: 0 8px 0 4px;
}
.CodeMirror-gutters {
  border-bottom-left-radius: 4px;
  border-top-left-radius: 4px;
}
.CodeMirror pre {
  /* In CM3 this went to 4px from 0 in CM2. We need the 0 value because of how we size */
  /* .CodeMirror-lines */
  padding: 0;
  border: 0;
  border-radius: 0;
}
.CodeMirror-vscrollbar,
.CodeMirror-hscrollbar {
  display: none !important;
}
/*

Original style from softwaremaniacs.org (c) Ivan Sagalaev <Maniac@SoftwareManiacs.Org>
Adapted from GitHub theme

*/
pre code {
  display: block;
  padding: 0.5em;
}
.highlight-base,
pre code,
pre .subst,
pre .tag .title,
pre .lisp .title,
pre .clojure .built_in,
pre .nginx .title {
  color: black;
}
.highlight-string,
pre .string,
pre .constant,
pre .parent,
pre .tag .value,
pre .rules .value,
pre .rules .value .number,
pre .preprocessor,
pre .ruby .symbol,
pre .ruby .symbol .string,
pre .aggregate,
pre .template_tag,
pre .django .variable,
pre .smalltalk .class,
pre .addition,
pre .flow,
pre .stream,
pre .bash .variable,
pre .apache .tag,
pre .apache .cbracket,
pre .tex .command,
pre .tex .special,
pre .erlang_repl .function_or_atom,
pre .markdown .header {
  color: #BA2121;
}
.highlight-comment,
pre .comment,
pre .annotation,
pre .template_comment,
pre .diff .header,
pre .chunk,
pre .markdown .blockquote {
  color: #408080;
  font-style: italic;
}
.highlight-number,
pre .number,
pre .date,
pre .regexp,
pre .literal,
pre .smalltalk .symbol,
pre .smalltalk .char,
pre .go .constant,
pre .change,
pre .markdown .bullet,
pre .markdown .link_url {
  color: #080;
}
pre .label,
pre .javadoc,
pre .ruby .string,
pre .decorator,
pre .filter .argument,
pre .localvars,
pre .array,
pre .attr_selector,
pre .important,
pre .pseudo,
pre .pi,
pre .doctype,
pre .deletion,
pre .envvar,
pre .shebang,
pre .apache .sqbracket,
pre .nginx .built_in,
pre .tex .formula,
pre .erlang_repl .reserved,
pre .prompt,
pre .markdown .link_label,
pre .vhdl .attribute,
pre .clojure .attribute,
pre .coffeescript .property {
  color: #8888ff;
}
.highlight-keyword,
pre .keyword,
pre .id,
pre .phpdoc,
pre .aggregate,
pre .css .tag,
pre .javadoctag,
pre .phpdoc,
pre .yardoctag,
pre .smalltalk .class,
pre .winutils,
pre .bash .variable,
pre .apache .tag,
pre .go .typename,
pre .tex .command,
pre .markdown .strong,
pre .request,
pre .status {
  color: #008000;
  font-weight: bold;
}
.highlight-builtin,
pre .built_in {
  color: #008000;
}
pre .markdown .emphasis {
  font-style: italic;
}
pre .nginx .built_in {
  font-weight: normal;
}
pre .coffeescript .javascript,
pre .javascript .xml,
pre .tex .formula,
pre .xml .javascript,
pre .xml .vbscript,
pre .xml .css,
pre .xml .cdata {
  opacity: 0.5;
}
/* apply the same style to codemirror */
.cm-s-ipython span.cm-variable {
  color: black;
}
.cm-s-ipython span.cm-keyword {
  color: #008000;
  font-weight: bold;
}
.cm-s-ipython span.cm-number {
  color: #080;
}
.cm-s-ipython span.cm-comment {
  color: #408080;
  font-style: italic;
}
.cm-s-ipython span.cm-string {
  color: #BA2121;
}
.cm-s-ipython span.cm-builtin {
  color: #008000;
}
.cm-s-ipython span.cm-error {
  color: #f00;
}
.cm-s-ipython span.cm-operator {
  color: #AA22FF;
  font-weight: bold;
}
.cm-s-ipython span.cm-meta {
  color: #AA22FF;
}
.cm-s-ipython span.cm-tab {
  background: url(data:image/png;base64,iVBORw0KGgoAAAANSUhEUgAAADAAAAAMCAYAAAAkuj5RAAAAAXNSR0IArs4c6QAAAGFJREFUSMft1LsRQFAQheHPowAKoACx3IgEKtaEHujDjORSgWTH/ZOdnZOcM/sgk/kFFWY0qV8foQwS4MKBCS3qR6ixBJvElOobYAtivseIE120FaowJPN75GMu8j/LfMwNjh4HUpwg4LUAAAAASUVORK5CYII=);
  background-position: right;
  background-repeat: no-repeat;
}
div.output_wrapper {
  /* this position must be relative to enable descendents to be absolute within it */
  position: relative;
  /* Old browsers */
  display: -webkit-box;
  -webkit-box-orient: vertical;
  -webkit-box-align: stretch;
  display: -moz-box;
  -moz-box-orient: vertical;
  -moz-box-align: stretch;
  display: box;
  box-orient: vertical;
  box-align: stretch;
  /* Modern browsers */
  display: flex;
  flex-direction: column;
  align-items: stretch;
  /* Old browsers */
  -webkit-box-flex: 0;
  -moz-box-flex: 0;
  box-flex: 0;
  /* Modern browsers */
  flex: none;
}
/* class for the output area when it should be height-limited */
div.output_scroll {
  /* ideally, this would be max-height, but FF barfs all over that */
  height: 24em;
  /* FF needs this *and the wrapper* to specify full width, or it will shrinkwrap */
  width: 100%;
  overflow: auto;
  border-radius: 4px;
  -webkit-box-shadow: inset 0 2px 8px rgba(0, 0, 0, 0.8);
  box-shadow: inset 0 2px 8px rgba(0, 0, 0, 0.8);
  display: block;
}
/* output div while it is collapsed */
div.output_collapsed {
  margin: 0px;
  padding: 0px;
  /* Old browsers */
  display: -webkit-box;
  -webkit-box-orient: vertical;
  -webkit-box-align: stretch;
  display: -moz-box;
  -moz-box-orient: vertical;
  -moz-box-align: stretch;
  display: box;
  box-orient: vertical;
  box-align: stretch;
  /* Modern browsers */
  display: flex;
  flex-direction: column;
  align-items: stretch;
  /* Old browsers */
  -webkit-box-flex: 0;
  -moz-box-flex: 0;
  box-flex: 0;
  /* Modern browsers */
  flex: none;
}
div.out_prompt_overlay {
  height: 100%;
  padding: 0px 0.4em;
  position: absolute;
  border-radius: 4px;
}
div.out_prompt_overlay:hover {
  /* use inner shadow to get border that is computed the same on WebKit/FF */
  -webkit-box-shadow: inset 0 0 1px #000000;
  box-shadow: inset 0 0 1px #000000;
  background: rgba(240, 240, 240, 0.5);
}
div.output_prompt {
  color: #8b0000;
}
/* This class is the outer container of all output sections. */
div.output_area {
  padding: 0px;
  page-break-inside: avoid;
  /* Old browsers */
  display: -webkit-box;
  -webkit-box-orient: horizontal;
  -webkit-box-align: stretch;
  display: -moz-box;
  -moz-box-orient: horizontal;
  -moz-box-align: stretch;
  display: box;
  box-orient: horizontal;
  box-align: stretch;
  /* Modern browsers */
  display: flex;
  flex-direction: row;
  align-items: stretch;
  /* Old browsers */
  -webkit-box-flex: 0;
  -moz-box-flex: 0;
  box-flex: 0;
  /* Modern browsers */
  flex: none;
}
div.output_area .MathJax_Display {
  text-align: left !important;
}
div.output_area .rendered_html table {
  margin-left: 0;
  margin-right: 0;
}
div.output_area .rendered_html img {
  margin-left: 0;
  margin-right: 0;
}
/* This is needed to protect the pre formating from global settings such
   as that of bootstrap */
.output {
  /* Old browsers */
  display: -webkit-box;
  -webkit-box-orient: vertical;
  -webkit-box-align: stretch;
  display: -moz-box;
  -moz-box-orient: vertical;
  -moz-box-align: stretch;
  display: box;
  box-orient: vertical;
  box-align: stretch;
  /* Modern browsers */
  display: flex;
  flex-direction: column;
  align-items: stretch;
  /* Old browsers */
  -webkit-box-flex: 0;
  -moz-box-flex: 0;
  box-flex: 0;
  /* Modern browsers */
  flex: none;
}
@media (max-width: 480px) {
  div.output_area {
    /* Old browsers */
    display: -webkit-box;
    -webkit-box-orient: vertical;
    -webkit-box-align: stretch;
    display: -moz-box;
    -moz-box-orient: vertical;
    -moz-box-align: stretch;
    display: box;
    box-orient: vertical;
    box-align: stretch;
    /* Modern browsers */
    display: flex;
    flex-direction: column;
    align-items: stretch;
    /* Old browsers */
    -webkit-box-flex: 0;
    -moz-box-flex: 0;
    box-flex: 0;
    /* Modern browsers */
    flex: none;
  }
}
div.output_area pre {
  margin: 0;
  padding: 0;
  border: 0;
  vertical-align: baseline;
  color: #000000;
  background-color: transparent;
  border-radius: 0;
}
/* This class is for the output subarea inside the output_area and after
   the prompt div. */
div.output_subarea {
  padding: 0.4em 0.4em 0em 0.4em;
  /* Old browsers */
  -webkit-box-flex: 1;
  -moz-box-flex: 1;
  box-flex: 1;
  /* Modern browsers */
  flex: 1;
}
/* The rest of the output_* classes are for special styling of the different
   output types */
/* all text output has this class: */
div.output_text {
  text-align: left;
  color: #000000;
  /* This has to match that of the the CodeMirror class line-height below */
  line-height: 1.21429em;
}
/* stdout/stderr are 'text' as well as 'stream', but execute_result/error are *not* streams */
div.output_stderr {
  background: #fdd;
  /* very light red background for stderr */
}
div.output_latex {
  text-align: left;
}
/* Empty output_javascript divs should have no height */
div.output_javascript:empty {
  padding: 0;
}
.js-error {
  color: darkred;
}
/* raw_input styles */
div.raw_input_container {
  font-family: monospace;
  padding-top: 5px;
}
span.raw_input_prompt {
  /* nothing needed here */
}
input.raw_input {
  font-family: inherit;
  font-size: inherit;
  color: inherit;
  width: auto;
  /* make sure input baseline aligns with prompt */
  vertical-align: baseline;
  /* padding + margin = 0.5em between prompt and cursor */
  padding: 0em 0.25em;
  margin: 0em 0.25em;
}
input.raw_input:focus {
  box-shadow: none;
}
p.p-space {
  margin-bottom: 10px;
}
.rendered_html {
  color: #000000;
  /* any extras will just be numbers: */
}
.rendered_html em {
  font-style: italic;
}
.rendered_html strong {
  font-weight: bold;
}
.rendered_html u {
  text-decoration: underline;
}
.rendered_html :link {
  text-decoration: underline;
}
.rendered_html :visited {
  text-decoration: underline;
}
.rendered_html h1 {
  font-size: 185.7%;
  margin: 1.08em 0 0 0;
  font-weight: bold;
  line-height: 1.0;
}
.rendered_html h2 {
  font-size: 157.1%;
  margin: 1.27em 0 0 0;
  font-weight: bold;
  line-height: 1.0;
}
.rendered_html h3 {
  font-size: 128.6%;
  margin: 1.55em 0 0 0;
  font-weight: bold;
  line-height: 1.0;
}
.rendered_html h4 {
  font-size: 100%;
  margin: 2em 0 0 0;
  font-weight: bold;
  line-height: 1.0;
}
.rendered_html h5 {
  font-size: 100%;
  margin: 2em 0 0 0;
  font-weight: bold;
  line-height: 1.0;
  font-style: italic;
}
.rendered_html h6 {
  font-size: 100%;
  margin: 2em 0 0 0;
  font-weight: bold;
  line-height: 1.0;
  font-style: italic;
}
.rendered_html h1:first-child {
  margin-top: 0.538em;
}
.rendered_html h2:first-child {
  margin-top: 0.636em;
}
.rendered_html h3:first-child {
  margin-top: 0.777em;
}
.rendered_html h4:first-child {
  margin-top: 1em;
}
.rendered_html h5:first-child {
  margin-top: 1em;
}
.rendered_html h6:first-child {
  margin-top: 1em;
}
.rendered_html ul {
  list-style: disc;
  margin: 0em 2em;
  padding-left: 0px;
}
.rendered_html ul ul {
  list-style: square;
  margin: 0em 2em;
}
.rendered_html ul ul ul {
  list-style: circle;
  margin: 0em 2em;
}
.rendered_html ol {
  list-style: decimal;
  margin: 0em 2em;
  padding-left: 0px;
}
.rendered_html ol ol {
  list-style: upper-alpha;
  margin: 0em 2em;
}
.rendered_html ol ol ol {
  list-style: lower-alpha;
  margin: 0em 2em;
}
.rendered_html ol ol ol ol {
  list-style: lower-roman;
  margin: 0em 2em;
}
.rendered_html ol ol ol ol ol {
  list-style: decimal;
  margin: 0em 2em;
}
.rendered_html * + ul {
  margin-top: 1em;
}
.rendered_html * + ol {
  margin-top: 1em;
}
.rendered_html hr {
  color: #000000;
  background-color: #000000;
}
.rendered_html pre {
  margin: 1em 2em;
}
.rendered_html pre,
.rendered_html code {
  border: 0;
  background-color: #ffffff;
  color: #000000;
  font-size: 100%;
  padding: 0px;
}
.rendered_html blockquote {
  margin: 1em 2em;
}
.rendered_html table {
  margin-left: auto;
  margin-right: auto;
  border: 1px solid #000000;
  border-collapse: collapse;
}
.rendered_html tr,
.rendered_html th,
.rendered_html td {
  border: 1px solid #000000;
  border-collapse: collapse;
  margin: 1em 2em;
}
.rendered_html td,
.rendered_html th {
  text-align: left;
  vertical-align: middle;
  padding: 4px;
}
.rendered_html th {
  font-weight: bold;
}
.rendered_html * + table {
  margin-top: 1em;
}
.rendered_html p {
  text-align: justify;
}
.rendered_html * + p {
  margin-top: 1em;
}
.rendered_html img {
  display: block;
  margin-left: auto;
  margin-right: auto;
}
.rendered_html * + img {
  margin-top: 1em;
}
div.text_cell {
  padding: 5px 5px 5px 0px;
  /* Old browsers */
  display: -webkit-box;
  -webkit-box-orient: horizontal;
  -webkit-box-align: stretch;
  display: -moz-box;
  -moz-box-orient: horizontal;
  -moz-box-align: stretch;
  display: box;
  box-orient: horizontal;
  box-align: stretch;
  /* Modern browsers */
  display: flex;
  flex-direction: row;
  align-items: stretch;
  /* Old browsers */
  -webkit-box-flex: 0;
  -moz-box-flex: 0;
  box-flex: 0;
  /* Modern browsers */
  flex: none;
}
@media (max-width: 480px) {
  div.text_cell > div.prompt {
    display: none;
  }
}
div.text_cell_render {
  /*font-family: "Helvetica Neue", Arial, Helvetica, Geneva, sans-serif;*/
  outline: none;
  resize: none;
  width: inherit;
  border-style: none;
  padding: 0.5em 0.5em 0.5em 0.4em;
  color: #000000;
  box-sizing: border-box;
  -moz-box-sizing: border-box;
  -webkit-box-sizing: border-box;
}
a.anchor-link:link {
  text-decoration: none;
  padding: 0px 20px;
  visibility: hidden;
}
h1:hover .anchor-link,
h2:hover .anchor-link,
h3:hover .anchor-link,
h4:hover .anchor-link,
h5:hover .anchor-link,
h6:hover .anchor-link {
  visibility: visible;
}
div.cell.text_cell.rendered {
  padding: 0px;
}
.cm-s-heading-1,
.cm-s-heading-2,
.cm-s-heading-3,
.cm-s-heading-4,
.cm-s-heading-5,
.cm-s-heading-6 {
  font-weight: bold;
  font-family: "Helvetica Neue", Helvetica, Arial, sans-serif;
}
.cm-s-heading-1 {
  font-size: 150%;
}
.cm-s-heading-2 {
  font-size: 130%;
}
.cm-s-heading-3 {
  font-size: 120%;
}
.cm-s-heading-4 {
  font-size: 110%;
}
.cm-s-heading-5 {
  font-size: 100%;
  font-style: italic;
}
.cm-s-heading-6 {
  font-size: 90%;
  font-style: italic;
}
.widget-area {
  /*
    LESS file that styles IPython notebook widgets and the area they sit in.

    The widget area typically looks something like this:
     +------------------------------------------+
     | widget-area                              |
     |  +--------+---------------------------+  |
     |  | prompt | widget-subarea            |  |
     |  |        | +--------+  +--------+    |  |
     |  |        | | widget |  | widget |    |  |
     |  |        | +--------+  +--------+    |  |
     |  +--------+---------------------------+  |
     +------------------------------------------+
    */
  page-break-inside: avoid;
  /* Old browsers */
  display: -webkit-box;
  -webkit-box-orient: horizontal;
  -webkit-box-align: stretch;
  display: -moz-box;
  -moz-box-orient: horizontal;
  -moz-box-align: stretch;
  display: box;
  box-orient: horizontal;
  box-align: stretch;
  /* Modern browsers */
  display: flex;
  flex-direction: row;
  align-items: stretch;
  /* Old browsers */
  -webkit-box-flex: 0;
  -moz-box-flex: 0;
  box-flex: 0;
  /* Modern browsers */
  flex: none;
}
.widget-area .widget-subarea {
  padding: 0.44em 0.4em 0.4em 1px;
  margin-left: 6px;
  box-sizing: border-box;
  -moz-box-sizing: border-box;
  -webkit-box-sizing: border-box;
  /* Old browsers */
  display: -webkit-box;
  -webkit-box-orient: vertical;
  -webkit-box-align: stretch;
  display: -moz-box;
  -moz-box-orient: vertical;
  -moz-box-align: stretch;
  display: box;
  box-orient: vertical;
  box-align: stretch;
  /* Modern browsers */
  display: flex;
  flex-direction: column;
  align-items: stretch;
  /* Old browsers */
  -webkit-box-flex: 0;
  -moz-box-flex: 0;
  box-flex: 0;
  /* Modern browsers */
  flex: none;
  /* Old browsers */
  -webkit-box-flex: 2;
  -moz-box-flex: 2;
  box-flex: 2;
  /* Modern browsers */
  flex: 2;
  /* Old browsers */
  -webkit-box-align: start;
  -moz-box-align: start;
  box-align: start;
  /* Modern browsers */
  align-items: flex-start;
}
/* THE CLASSES BELOW CAN APPEAR ANYWHERE IN THE DOM (POSSIBLEY OUTSIDE OF
   THE WIDGET AREA). */
.widget-hlabel {
  /* Horizontal Label */
  min-width: 10ex;
  padding-right: 8px;
  padding-top: 5px;
  text-align: right;
  vertical-align: text-top;
}
.widget-vlabel {
  /* Vertical Label */
  padding-bottom: 5px;
  text-align: center;
  vertical-align: text-bottom;
}
.widget-hreadout {
  padding-left: 8px;
  padding-top: 5px;
  text-align: left;
  vertical-align: text-top;
}
.widget-vreadout {
  /* Vertical Label */
  padding-top: 5px;
  text-align: center;
  vertical-align: text-top;
}
.slide-track {
  /* Slider Track */
  border: 1px solid #CCCCCC;
  background: #FFFFFF;
  border-radius: 4px;
  /* Round the corners of the slide track */
}
.widget-hslider {
  /* Horizontal jQuery Slider 

    Both the horizontal and vertical versions of the slider are characterized
    by a styled div that contains an invisible jQuery slide div which 
    contains a visible slider handle div.  This is requred so we can control
    how the slider is drawn and 'fix' the issue where the slide handle 
    doesn't stop at the end of the slide.

    Both horizontal and vertical sliders have this div nesting:
    +------------------------------------------+
    | widget-(h/v)slider                       |
    |  +--------+---------------------------+  |
    |  | ui-slider                          |  |
    |  |          +------------------+      |  |
    |  |          | ui-slider-handle |      |  |
    |  |          +------------------+      |  |
    |  +--------+---------------------------+  |
    +------------------------------------------+
    */
  /* Fix the padding of the slide track so the ui-slider is sized 
    correctly. */
  padding-left: 8px;
  padding-right: 5px;
  overflow: visible;
  /* Default size of the slider */
  width: 350px;
  height: 5px;
  max-height: 5px;
  margin-top: 13px;
  margin-bottom: 10px;
  /* Style the slider track */
  /* Slider Track */
  border: 1px solid #CCCCCC;
  background: #FFFFFF;
  border-radius: 4px;
  /* Round the corners of the slide track */
  /* Make the div a flex box (makes FF behave correctly). */
  /* Old browsers */
  display: -webkit-box;
  -webkit-box-orient: horizontal;
  -webkit-box-align: stretch;
  display: -moz-box;
  -moz-box-orient: horizontal;
  -moz-box-align: stretch;
  display: box;
  box-orient: horizontal;
  box-align: stretch;
  /* Modern browsers */
  display: flex;
  flex-direction: row;
  align-items: stretch;
  /* Old browsers */
  -webkit-box-flex: 0;
  -moz-box-flex: 0;
  box-flex: 0;
  /* Modern browsers */
  flex: none;
}
.widget-hslider .ui-slider {
  /* Inner, invisible slide div */
  border: 0px !important;
  background: none !important;
  /* Old browsers */
  display: -webkit-box;
  -webkit-box-orient: horizontal;
  -webkit-box-align: stretch;
  display: -moz-box;
  -moz-box-orient: horizontal;
  -moz-box-align: stretch;
  display: box;
  box-orient: horizontal;
  box-align: stretch;
  /* Modern browsers */
  display: flex;
  flex-direction: row;
  align-items: stretch;
  /* Old browsers */
  -webkit-box-flex: 0;
  -moz-box-flex: 0;
  box-flex: 0;
  /* Modern browsers */
  flex: none;
  /* Old browsers */
  -webkit-box-flex: 1;
  -moz-box-flex: 1;
  box-flex: 1;
  /* Modern browsers */
  flex: 1;
}
.widget-hslider .ui-slider .ui-slider-handle {
  width: 14px !important;
  height: 28px !important;
  margin-top: -8px !important;
}
.widget-vslider {
  /* Vertical jQuery Slider */
  /* Fix the padding of the slide track so the ui-slider is sized 
    correctly. */
  padding-bottom: 8px;
  overflow: visible;
  /* Default size of the slider */
  width: 5px;
  max-width: 5px;
  height: 250px;
  margin-left: 12px;
  /* Style the slider track */
  /* Slider Track */
  border: 1px solid #CCCCCC;
  background: #FFFFFF;
  border-radius: 4px;
  /* Round the corners of the slide track */
  /* Make the div a flex box (makes FF behave correctly). */
  /* Old browsers */
  display: -webkit-box;
  -webkit-box-orient: vertical;
  -webkit-box-align: stretch;
  display: -moz-box;
  -moz-box-orient: vertical;
  -moz-box-align: stretch;
  display: box;
  box-orient: vertical;
  box-align: stretch;
  /* Modern browsers */
  display: flex;
  flex-direction: column;
  align-items: stretch;
  /* Old browsers */
  -webkit-box-flex: 0;
  -moz-box-flex: 0;
  box-flex: 0;
  /* Modern browsers */
  flex: none;
}
.widget-vslider .ui-slider {
  /* Inner, invisible slide div */
  border: 0px !important;
  background: none !important;
  margin-left: -4px;
  margin-top: 5px;
  /* Old browsers */
  display: -webkit-box;
  -webkit-box-orient: vertical;
  -webkit-box-align: stretch;
  display: -moz-box;
  -moz-box-orient: vertical;
  -moz-box-align: stretch;
  display: box;
  box-orient: vertical;
  box-align: stretch;
  /* Modern browsers */
  display: flex;
  flex-direction: column;
  align-items: stretch;
  /* Old browsers */
  -webkit-box-flex: 0;
  -moz-box-flex: 0;
  box-flex: 0;
  /* Modern browsers */
  flex: none;
  /* Old browsers */
  -webkit-box-flex: 1;
  -moz-box-flex: 1;
  box-flex: 1;
  /* Modern browsers */
  flex: 1;
}
.widget-vslider .ui-slider .ui-slider-handle {
  width: 28px !important;
  height: 14px !important;
  margin-left: -9px;
}
.widget-text {
  /* String Textbox - used for TextBoxView and TextAreaView */
  width: 350px;
  margin: 0px !important;
}
.widget-listbox {
  /* Listbox */
  width: 350px;
  margin-bottom: 0px;
}
.widget-numeric-text {
  /* Single Line Textbox - used for IntTextView and FloatTextView */
  width: 150px;
  margin: 0px !important;
}
.widget-progress {
  /* Progress Bar */
  margin-top: 6px;
  width: 350px;
}
.widget-progress .progress-bar {
  /* Disable progress bar animation */
  -webkit-transition: none;
  -moz-transition: none;
  -ms-transition: none;
  -o-transition: none;
  transition: none;
}
.widget-combo-btn {
  /* ComboBox Main Button */
  min-width: 125px;
}
.widget-box {
  /* The following section sets the style for the invisible div that
    hold widgets and their accompanying labels.

    Looks like this:
    +-----------------------------+
    | widget-box (or similar)     |
    |  +-------+---------------+  |
    |  | Label | Actual Widget |  |
    |  +-------+---------------+  |
    +-----------------------------+
    */
  margin: 5px;
  /* Old browsers */
  -webkit-box-pack: start;
  -moz-box-pack: start;
  box-pack: start;
  /* Modern browsers */
  justify-content: flex-start;
  /* ContainerWidget */
  box-sizing: border-box;
  -moz-box-sizing: border-box;
  -webkit-box-sizing: border-box;
  /* Old browsers */
  -webkit-box-align: start;
  -moz-box-align: start;
  box-align: start;
  /* Modern browsers */
  align-items: flex-start;
}
.widget-hbox {
  /* Horizontal widgets */
  /* The following section sets the style for the invisible div that
    hold widgets and their accompanying labels.

    Looks like this:
    +-----------------------------+
    | widget-box (or similar)     |
    |  +-------+---------------+  |
    |  | Label | Actual Widget |  |
    |  +-------+---------------+  |
    +-----------------------------+
    */
  margin: 5px;
  /* Old browsers */
  -webkit-box-pack: start;
  -moz-box-pack: start;
  box-pack: start;
  /* Modern browsers */
  justify-content: flex-start;
  /* ContainerWidget */
  box-sizing: border-box;
  -moz-box-sizing: border-box;
  -webkit-box-sizing: border-box;
  /* Old browsers */
  -webkit-box-align: start;
  -moz-box-align: start;
  box-align: start;
  /* Modern browsers */
  align-items: flex-start;
  /* Old browsers */
  display: -webkit-box;
  -webkit-box-orient: horizontal;
  -webkit-box-align: stretch;
  display: -moz-box;
  -moz-box-orient: horizontal;
  -moz-box-align: stretch;
  display: box;
  box-orient: horizontal;
  box-align: stretch;
  /* Modern browsers */
  display: flex;
  flex-direction: row;
  align-items: stretch;
  /* Old browsers */
  -webkit-box-flex: 0;
  -moz-box-flex: 0;
  box-flex: 0;
  /* Modern browsers */
  flex: none;
}
.widget-hbox-single {
  /* Single line horizontal widgets */
  /* Horizontal widgets */
  /* The following section sets the style for the invisible div that
    hold widgets and their accompanying labels.

    Looks like this:
    +-----------------------------+
    | widget-box (or similar)     |
    |  +-------+---------------+  |
    |  | Label | Actual Widget |  |
    |  +-------+---------------+  |
    +-----------------------------+
    */
  margin: 5px;
  /* Old browsers */
  -webkit-box-pack: start;
  -moz-box-pack: start;
  box-pack: start;
  /* Modern browsers */
  justify-content: flex-start;
  /* ContainerWidget */
  box-sizing: border-box;
  -moz-box-sizing: border-box;
  -webkit-box-sizing: border-box;
  /* Old browsers */
  -webkit-box-align: start;
  -moz-box-align: start;
  box-align: start;
  /* Modern browsers */
  align-items: flex-start;
  /* Old browsers */
  display: -webkit-box;
  -webkit-box-orient: horizontal;
  -webkit-box-align: stretch;
  display: -moz-box;
  -moz-box-orient: horizontal;
  -moz-box-align: stretch;
  display: box;
  box-orient: horizontal;
  box-align: stretch;
  /* Modern browsers */
  display: flex;
  flex-direction: row;
  align-items: stretch;
  /* Old browsers */
  -webkit-box-flex: 0;
  -moz-box-flex: 0;
  box-flex: 0;
  /* Modern browsers */
  flex: none;
  height: 30px;
}
.widget-hbox-single input[type="checkbox"] {
  margin-top: 9px;
}
.widget-vbox {
  /* Vertical widgets */
  /* The following section sets the style for the invisible div that
    hold widgets and their accompanying labels.

    Looks like this:
    +-----------------------------+
    | widget-box (or similar)     |
    |  +-------+---------------+  |
    |  | Label | Actual Widget |  |
    |  +-------+---------------+  |
    +-----------------------------+
    */
  margin: 5px;
  /* Old browsers */
  -webkit-box-pack: start;
  -moz-box-pack: start;
  box-pack: start;
  /* Modern browsers */
  justify-content: flex-start;
  /* ContainerWidget */
  box-sizing: border-box;
  -moz-box-sizing: border-box;
  -webkit-box-sizing: border-box;
  /* Old browsers */
  -webkit-box-align: start;
  -moz-box-align: start;
  box-align: start;
  /* Modern browsers */
  align-items: flex-start;
  /* Old browsers */
  display: -webkit-box;
  -webkit-box-orient: vertical;
  -webkit-box-align: stretch;
  display: -moz-box;
  -moz-box-orient: vertical;
  -moz-box-align: stretch;
  display: box;
  box-orient: vertical;
  box-align: stretch;
  /* Modern browsers */
  display: flex;
  flex-direction: column;
  align-items: stretch;
  /* Old browsers */
  -webkit-box-flex: 0;
  -moz-box-flex: 0;
  box-flex: 0;
  /* Modern browsers */
  flex: none;
}
.widget-vbox-single {
  /* For vertical slides */
  /* Vertical widgets */
  /* The following section sets the style for the invisible div that
    hold widgets and their accompanying labels.

    Looks like this:
    +-----------------------------+
    | widget-box (or similar)     |
    |  +-------+---------------+  |
    |  | Label | Actual Widget |  |
    |  +-------+---------------+  |
    +-----------------------------+
    */
  margin: 5px;
  /* Old browsers */
  -webkit-box-pack: start;
  -moz-box-pack: start;
  box-pack: start;
  /* Modern browsers */
  justify-content: flex-start;
  /* ContainerWidget */
  box-sizing: border-box;
  -moz-box-sizing: border-box;
  -webkit-box-sizing: border-box;
  /* Old browsers */
  -webkit-box-align: start;
  -moz-box-align: start;
  box-align: start;
  /* Modern browsers */
  align-items: flex-start;
  /* Old browsers */
  display: -webkit-box;
  -webkit-box-orient: vertical;
  -webkit-box-align: stretch;
  display: -moz-box;
  -moz-box-orient: vertical;
  -moz-box-align: stretch;
  display: box;
  box-orient: vertical;
  box-align: stretch;
  /* Modern browsers */
  display: flex;
  flex-direction: column;
  align-items: stretch;
  /* Old browsers */
  -webkit-box-flex: 0;
  -moz-box-flex: 0;
  box-flex: 0;
  /* Modern browsers */
  flex: none;
  width: 30px;
}
.widget-modal {
  /* ContainerWidget - ModalView */
  overflow: hidden;
  position: absolute !important;
  top: 0px;
  left: 0px;
  margin-left: 0px !important;
}
.widget-modal-body {
  /* ContainerWidget - ModalView Body */
  max-height: none !important;
}
.widget-container {
  /* ContainerWidget */
  box-sizing: border-box;
  -moz-box-sizing: border-box;
  -webkit-box-sizing: border-box;
  /* Old browsers */
  -webkit-box-align: start;
  -moz-box-align: start;
  box-align: start;
  /* Modern browsers */
  align-items: flex-start;
}
.widget-radio-box {
  /* Contains RadioButtonsWidget */
  /* Old browsers */
  display: -webkit-box;
  -webkit-box-orient: vertical;
  -webkit-box-align: stretch;
  display: -moz-box;
  -moz-box-orient: vertical;
  -moz-box-align: stretch;
  display: box;
  box-orient: vertical;
  box-align: stretch;
  /* Modern browsers */
  display: flex;
  flex-direction: column;
  align-items: stretch;
  /* Old browsers */
  -webkit-box-flex: 0;
  -moz-box-flex: 0;
  box-flex: 0;
  /* Modern browsers */
  flex: none;
  box-sizing: border-box;
  -moz-box-sizing: border-box;
  -webkit-box-sizing: border-box;
  padding-top: 4px;
}
.widget-radio-box label {
  margin-top: 0px;
}
.docked-widget-modal {
  /* Horizontal Label */
  overflow: hidden;
  position: relative !important;
  top: 0px !important;
  left: 0px !important;
  margin-left: 0px !important;
}
/*!
*
* IPython notebook webapp
*
*/
body {
  background-color: #ffffff;
}
body.notebook_app {
  overflow: hidden;
}
@media (max-width: 767px) {
  body.notebook_app {
    padding-left: 0px;
    padding-right: 0px;
  }
}
#ipython-main-app {
  box-sizing: border-box;
  -moz-box-sizing: border-box;
  -webkit-box-sizing: border-box;
}
span#notebook_name {
  height: 1em;
  line-height: 1em;
  padding: 3px;
  border: none;
  font-size: 146.5%;
}
div#notebook_panel {
  margin: 0px 0px 0px 0px;
  padding: 0px;
  -webkit-box-shadow: inset 1px 4px 9px -6px rgba(0, 0, 0, 0.25);
  box-shadow: inset 1px 4px 9px -6px rgba(0, 0, 0, 0.25);
  box-sizing: border-box;
  -moz-box-sizing: border-box;
  -webkit-box-sizing: border-box;
}
div#notebook {
  font-size: 14px;
  line-height: 20px;
  overflow-y: scroll;
  overflow-x: auto;
  width: 100%;
  /* This spaces the cell away from the edge of the notebook area */
  padding: 1em 0 1em 0;
  margin: 0px;
  border-top: 1px solid #e7e7e7;
  outline: none;
  box-sizing: border-box;
  -moz-box-sizing: border-box;
  -webkit-box-sizing: border-box;
}
div.ui-widget-content {
  border: 1px solid #ababab;
  outline: none;
}
pre.dialog {
  background-color: #f7f7f7;
  border: 1px solid #ddd;
  border-radius: 4px;
  padding: 0.4em;
  padding-left: 2em;
}
p.dialog {
  padding: 0.2em;
}
/* Word-wrap output correctly.  This is the CSS3 spelling, though Firefox seems
   to not honor it correctly.  Webkit browsers (Chrome, rekonq, Safari) do.
 */
pre,
code,
kbd,
samp {
  white-space: pre-wrap;
}
#fonttest {
  font-family: monospace;
}
p {
  margin-bottom: 0;
}
.end_space {
  height: 200px;
}
/* CSS for the cell toolbar */
.celltoolbar {
  border: thin solid #CFCFCF;
  border-bottom: none;
  background: #EEE;
  border-radius: 3px 3px 0px 0px;
  width: 100%;
  -webkit-box-pack: end;
  height: 29px;
  padding-right: 4px;
  /* Old browsers */
  display: -webkit-box;
  -webkit-box-orient: horizontal;
  -webkit-box-align: stretch;
  display: -moz-box;
  -moz-box-orient: horizontal;
  -moz-box-align: stretch;
  display: box;
  box-orient: horizontal;
  box-align: stretch;
  /* Modern browsers */
  display: flex;
  flex-direction: row;
  align-items: stretch;
  /* Old browsers */
  -webkit-box-flex: 0;
  -moz-box-flex: 0;
  box-flex: 0;
  /* Modern browsers */
  flex: none;
  /* Old browsers */
  -webkit-box-direction: reverse;
  -moz-box-direction: reverse;
  box-direction: reverse;
  /* Modern browsers */
  flex-direction: row-reverse;
}
.ctb_hideshow {
  display: none;
  vertical-align: bottom;
}
/* ctb_show is added to the ctb_hideshow div to show the cell toolbar.
   Cell toolbars are only shown when the ctb_global_show class is also set.
*/
.ctb_global_show .ctb_show.ctb_hideshow {
  display: block;
}
.ctb_global_show .ctb_show + .input_area,
.ctb_global_show .ctb_show + div.text_cell_input {
  border-top-right-radius: 0px;
  border-top-left-radius: 0px;
}
.celltoolbar {
  font-size: 87%;
  padding-top: 3px;
}
.celltoolbar select {
  font-size: 87%;
  height: 22px;
}
.celltoolbar label {
  margin-left: 5px;
  margin-right: 5px;
}
.completions {
  position: absolute;
  z-index: 10;
  overflow: hidden;
  border: 1px solid #ababab;
  border-radius: 4px;
  -webkit-box-shadow: 0px 6px 10px -1px #adadad;
  box-shadow: 0px 6px 10px -1px #adadad;
}
.completions select {
  background: white;
  outline: none;
  border: none;
  padding: 0px;
  margin: 0px;
  overflow: auto;
  font-family: monospace;
  font-size: 110%;
  color: #000000;
  width: auto;
}
.completions select option.context {
  color: #3071a9;
}
#kernel_selector_widget {
  margin-right: 1em;
  float: right;
}
#kernel_selector_widget > button {
  display: inline-block;
  margin-bottom: 0;
  font-weight: normal;
  text-align: center;
  vertical-align: middle;
  cursor: pointer;
  background-image: none;
  border: 1px solid transparent;
  white-space: nowrap;
  padding: 6px 12px;
  font-size: 13px;
  line-height: 1.42857143;
  border-radius: 4px;
  -webkit-user-select: none;
  -moz-user-select: none;
  -ms-user-select: none;
  user-select: none;
  color: #333333;
  background-color: #ffffff;
  border-color: #cccccc;
  padding: 5px 10px;
  font-size: 12px;
  line-height: 1.5;
  border-radius: 3px;
}
#kernel_selector_widget > button:focus,
#kernel_selector_widget > button:active:focus,
#kernel_selector_widget > button.active:focus {
  outline: thin dotted;
  outline: 5px auto -webkit-focus-ring-color;
  outline-offset: -2px;
}
#kernel_selector_widget > button:hover,
#kernel_selector_widget > button:focus {
  color: #333333;
  text-decoration: none;
}
#kernel_selector_widget > button:active,
#kernel_selector_widget > button.active {
  outline: 0;
  background-image: none;
  -webkit-box-shadow: inset 0 3px 5px rgba(0, 0, 0, 0.125);
  box-shadow: inset 0 3px 5px rgba(0, 0, 0, 0.125);
}
#kernel_selector_widget > button.disabled,
#kernel_selector_widget > button[disabled],
fieldset[disabled] #kernel_selector_widget > button {
  cursor: not-allowed;
  pointer-events: none;
  opacity: 0.65;
  filter: alpha(opacity=65);
  -webkit-box-shadow: none;
  box-shadow: none;
}
<<<<<<< HEAD
#kernel_selector_widget > button [class^="icon-"].icon-large,
#kernel_selector_widget > button [class*=" icon-"].icon-large {
  line-height: .9em;
}
#kernel_selector_widget > button [class^="icon-"].icon-spin,
#kernel_selector_widget > button [class*=" icon-"].icon-spin {
  display: inline-block;
}
#kernel_selector_widget > button [class^="icon-"].pull-left.icon-2x,
#kernel_selector_widget > button [class*=" icon-"].pull-left.icon-2x,
#kernel_selector_widget > button [class^="icon-"].pull-right.icon-2x,
#kernel_selector_widget > button [class*=" icon-"].pull-right.icon-2x {
  margin-top: .18em;
}
#kernel_selector_widget > button [class^="icon-"].icon-spin.icon-large,
#kernel_selector_widget > button [class*=" icon-"].icon-spin.icon-large {
  line-height: .8em;
}
=======
>>>>>>> eb4529c1
#kernel_selector_widget > button:hover,
#kernel_selector_widget > button:focus,
#kernel_selector_widget > button:active,
#kernel_selector_widget > button.active,
.open .dropdown-toggle#kernel_selector_widget > button {
  color: #333333;
  background-color: #ebebeb;
  border-color: #adadad;
}
#kernel_selector_widget > button:active,
#kernel_selector_widget > button.active,
.open .dropdown-toggle#kernel_selector_widget > button {
  background-image: none;
}
#kernel_selector_widget > button.disabled,
#kernel_selector_widget > button[disabled],
fieldset[disabled] #kernel_selector_widget > button,
#kernel_selector_widget > button.disabled:hover,
#kernel_selector_widget > button[disabled]:hover,
fieldset[disabled] #kernel_selector_widget > button:hover,
#kernel_selector_widget > button.disabled:focus,
#kernel_selector_widget > button[disabled]:focus,
fieldset[disabled] #kernel_selector_widget > button:focus,
#kernel_selector_widget > button.disabled:active,
#kernel_selector_widget > button[disabled]:active,
fieldset[disabled] #kernel_selector_widget > button:active,
#kernel_selector_widget > button.disabled.active,
#kernel_selector_widget > button[disabled].active,
fieldset[disabled] #kernel_selector_widget > button.active {
  background-color: #ffffff;
  border-color: #cccccc;
}
#kernel_selector_widget > button .badge {
  color: #ffffff;
  background-color: #333333;
}
#kernel_selector_widget > button > span.caret {
  margin-top: 0px;
}
#menubar {
  margin-top: 0px;
  margin-bottom: -19px;
  position: relative;
  box-sizing: border-box;
  -moz-box-sizing: border-box;
  -webkit-box-sizing: border-box;
}
#menubar .navbar {
  border-top: 1px;
  border-radius: 0px 0px 4px 4px;
}
#menubar li.dropdown {
  line-height: 12px;
}
#menubar li.dropdown a {
  padding-top: 6px;
  padding-bottom: 5px;
}
#menubar ul.navbar-right {
  padding-top: 2px;
}
.nav-wrapper {
  border-bottom: 1px solid #e7e7e7;
}
i.menu-icon {
  padding-top: 4px;
}
ul#help_menu li a {
  overflow: hidden;
  padding-right: 2.2em;
}
ul#help_menu li a i {
  margin-right: -1.2em;
}
#menus {
  min-height: 30px;
}
.dropdown-submenu {
  position: relative;
}
.dropdown-submenu > .dropdown-menu {
  top: 0;
  left: 100%;
  margin-top: -6px;
  margin-left: -1px;
  -webkit-border-radius: 0 6px 6px 6px;
  -moz-border-radius: 0 6px 6px 6px;
  border-radius: 0 6px 6px 6px;
}
.dropdown-submenu:hover > .dropdown-menu {
  display: block;
}
.dropdown-submenu > a:after {
  display: block;
  content: " ";
  float: right;
  width: 0;
  height: 0;
  border-color: transparent;
  border-style: solid;
  border-width: 5px 0 5px 5px;
  border-left-color: #cccccc;
  margin-top: 5px;
  margin-right: -10px;
}
.dropdown-submenu:hover > a:after {
  border-left-color: #ffffff;
}
.dropdown-submenu.pull-left {
  float: none;
}
.dropdown-submenu.pull-left > .dropdown-menu {
  left: -100%;
  margin-left: 10px;
  -webkit-border-radius: 6px 0 6px 6px;
  -moz-border-radius: 6px 0 6px 6px;
  border-radius: 6px 0 6px 6px;
}
#notification_area {
  float: right !important;
  float: right;
  z-index: 10;
}
.indicator_area {
  color: #777777;
  padding: 4px 3px;
  margin: 0px;
  width: 11px;
  z-index: 10;
  text-align: center;
}
#kernel_indicator {
  float: right !important;
  float: right;
  color: #777777;
  padding: 4px 3px;
  margin: 0px;
  width: 11px;
  z-index: 10;
  text-align: center;
  margin-right: 12px;
}
#modal_indicator {
  float: right !important;
  float: right;
  color: #777777;
  padding: 4px 3px;
  margin: 0px;
  width: 11px;
  z-index: 10;
  text-align: center;
  margin-right: 5px;
}
.edit_mode_icon:before {
  display: inline-block;
  font-family: FontAwesome;
  font-style: normal;
  font-weight: normal;
  line-height: 1;
  -webkit-font-smoothing: antialiased;
  -moz-osx-font-smoothing: grayscale;
  content: "\f040";
}
.edit_mode_icon:before.pull-left {
  margin-right: .3em;
}
.edit_mode_icon:before.pull-right {
  margin-left: .3em;
}
.command_mode_icon:before {
  display: inline-block;
  font-family: FontAwesome;
  font-style: normal;
  font-weight: normal;
  line-height: 1;
  -webkit-font-smoothing: antialiased;
  -moz-osx-font-smoothing: grayscale;
  content: ' ';
}
.command_mode_icon:before.pull-left {
  margin-right: .3em;
}
.command_mode_icon:before.pull-right {
  margin-left: .3em;
}
.kernel_idle_icon:before {
  display: inline-block;
  font-family: FontAwesome;
  font-style: normal;
  font-weight: normal;
  line-height: 1;
  -webkit-font-smoothing: antialiased;
  -moz-osx-font-smoothing: grayscale;
  content: "\f10c";
}
.kernel_idle_icon:before.pull-left {
  margin-right: .3em;
}
.kernel_idle_icon:before.pull-right {
  margin-left: .3em;
}
.kernel_busy_icon:before {
  display: inline-block;
  font-family: FontAwesome;
  font-style: normal;
  font-weight: normal;
  line-height: 1;
  -webkit-font-smoothing: antialiased;
  -moz-osx-font-smoothing: grayscale;
  content: "\f111";
}
.kernel_busy_icon:before.pull-left {
  margin-right: .3em;
}
.kernel_busy_icon:before.pull-right {
  margin-left: .3em;
}
.notification_widget {
  color: #777777;
  padding: 1px 12px;
  margin: 2px 4px;
  z-index: 10;
  background: rgba(240, 240, 240, 0.5);
  float: right !important;
  float: right;
  box-sizing: border-box;
  -moz-box-sizing: border-box;
  -webkit-box-sizing: border-box;
  display: inline-block;
  margin-bottom: 0;
  font-weight: normal;
  text-align: center;
  vertical-align: middle;
  cursor: pointer;
  background-image: none;
  border: 1px solid transparent;
  white-space: nowrap;
  padding: 6px 12px;
  font-size: 13px;
  line-height: 1.42857143;
  border-radius: 4px;
  -webkit-user-select: none;
  -moz-user-select: none;
  -ms-user-select: none;
  user-select: none;
  color: #333333;
  background-color: #ffffff;
  border-color: #cccccc;
  padding: 1px 5px;
  font-size: 12px;
  line-height: 1.5;
  border-radius: 3px;
}
.notification_widget:focus,
.notification_widget:active:focus,
.notification_widget.active:focus {
  outline: thin dotted;
  outline: 5px auto -webkit-focus-ring-color;
  outline-offset: -2px;
}
.notification_widget:hover,
.notification_widget:focus {
  color: #333333;
  text-decoration: none;
}
.notification_widget:active,
.notification_widget.active {
  outline: 0;
  background-image: none;
  -webkit-box-shadow: inset 0 3px 5px rgba(0, 0, 0, 0.125);
  box-shadow: inset 0 3px 5px rgba(0, 0, 0, 0.125);
}
.notification_widget.disabled,
.notification_widget[disabled],
fieldset[disabled] .notification_widget {
  cursor: not-allowed;
  pointer-events: none;
  opacity: 0.65;
  filter: alpha(opacity=65);
  -webkit-box-shadow: none;
  box-shadow: none;
}
.notification_widget:hover,
.notification_widget:focus,
.notification_widget:active,
.notification_widget.active,
.open .dropdown-toggle.notification_widget {
  color: #333333;
  background-color: #ebebeb;
  border-color: #adadad;
}
.notification_widget:active,
.notification_widget.active,
.open .dropdown-toggle.notification_widget {
  background-image: none;
}
.notification_widget.disabled,
.notification_widget[disabled],
fieldset[disabled] .notification_widget,
.notification_widget.disabled:hover,
.notification_widget[disabled]:hover,
fieldset[disabled] .notification_widget:hover,
.notification_widget.disabled:focus,
.notification_widget[disabled]:focus,
fieldset[disabled] .notification_widget:focus,
.notification_widget.disabled:active,
.notification_widget[disabled]:active,
fieldset[disabled] .notification_widget:active,
.notification_widget.disabled.active,
.notification_widget[disabled].active,
fieldset[disabled] .notification_widget.active {
  background-color: #ffffff;
  border-color: #cccccc;
}
.notification_widget .badge {
  color: #ffffff;
  background-color: #333333;
}
.notification_widget.span {
  padding-right: 2px;
}
.notification_widget.warning {
  color: #ffffff;
  background-color: #f0ad4e;
  border-color: #eea236;
}
.notification_widget.warning:hover,
.notification_widget.warning:focus,
.notification_widget.warning:active,
.notification_widget.warning.active,
.open .dropdown-toggle.notification_widget.warning {
  color: #ffffff;
  background-color: #ed9c28;
  border-color: #d58512;
}
.notification_widget.warning:active,
.notification_widget.warning.active,
.open .dropdown-toggle.notification_widget.warning {
  background-image: none;
}
.notification_widget.warning.disabled,
.notification_widget.warning[disabled],
fieldset[disabled] .notification_widget.warning,
.notification_widget.warning.disabled:hover,
.notification_widget.warning[disabled]:hover,
fieldset[disabled] .notification_widget.warning:hover,
.notification_widget.warning.disabled:focus,
.notification_widget.warning[disabled]:focus,
fieldset[disabled] .notification_widget.warning:focus,
.notification_widget.warning.disabled:active,
.notification_widget.warning[disabled]:active,
fieldset[disabled] .notification_widget.warning:active,
.notification_widget.warning.disabled.active,
.notification_widget.warning[disabled].active,
fieldset[disabled] .notification_widget.warning.active {
  background-color: #f0ad4e;
  border-color: #eea236;
}
.notification_widget.warning .badge {
  color: #f0ad4e;
  background-color: #ffffff;
}
.notification_widget.success {
  color: #ffffff;
  background-color: #5cb85c;
  border-color: #4cae4c;
}
.notification_widget.success:hover,
.notification_widget.success:focus,
.notification_widget.success:active,
.notification_widget.success.active,
.open .dropdown-toggle.notification_widget.success {
  color: #ffffff;
  background-color: #47a447;
  border-color: #398439;
}
.notification_widget.success:active,
.notification_widget.success.active,
.open .dropdown-toggle.notification_widget.success {
  background-image: none;
}
.notification_widget.success.disabled,
.notification_widget.success[disabled],
fieldset[disabled] .notification_widget.success,
.notification_widget.success.disabled:hover,
.notification_widget.success[disabled]:hover,
fieldset[disabled] .notification_widget.success:hover,
.notification_widget.success.disabled:focus,
.notification_widget.success[disabled]:focus,
fieldset[disabled] .notification_widget.success:focus,
.notification_widget.success.disabled:active,
.notification_widget.success[disabled]:active,
fieldset[disabled] .notification_widget.success:active,
.notification_widget.success.disabled.active,
.notification_widget.success[disabled].active,
fieldset[disabled] .notification_widget.success.active {
  background-color: #5cb85c;
  border-color: #4cae4c;
}
.notification_widget.success .badge {
  color: #5cb85c;
  background-color: #ffffff;
}
.notification_widget.info {
  color: #ffffff;
  background-color: #5bc0de;
  border-color: #46b8da;
}
.notification_widget.info:hover,
.notification_widget.info:focus,
.notification_widget.info:active,
.notification_widget.info.active,
.open .dropdown-toggle.notification_widget.info {
  color: #ffffff;
  background-color: #39b3d7;
  border-color: #269abc;
}
.notification_widget.info:active,
.notification_widget.info.active,
.open .dropdown-toggle.notification_widget.info {
  background-image: none;
}
.notification_widget.info.disabled,
.notification_widget.info[disabled],
fieldset[disabled] .notification_widget.info,
.notification_widget.info.disabled:hover,
.notification_widget.info[disabled]:hover,
fieldset[disabled] .notification_widget.info:hover,
.notification_widget.info.disabled:focus,
.notification_widget.info[disabled]:focus,
fieldset[disabled] .notification_widget.info:focus,
.notification_widget.info.disabled:active,
.notification_widget.info[disabled]:active,
fieldset[disabled] .notification_widget.info:active,
.notification_widget.info.disabled.active,
.notification_widget.info[disabled].active,
fieldset[disabled] .notification_widget.info.active {
  background-color: #5bc0de;
  border-color: #46b8da;
}
.notification_widget.info .badge {
  color: #5bc0de;
  background-color: #ffffff;
}
.notification_widget.danger {
  color: #ffffff;
  background-color: #d9534f;
  border-color: #d43f3a;
}
.notification_widget.danger:hover,
.notification_widget.danger:focus,
.notification_widget.danger:active,
.notification_widget.danger.active,
.open .dropdown-toggle.notification_widget.danger {
  color: #ffffff;
  background-color: #d2322d;
  border-color: #ac2925;
}
.notification_widget.danger:active,
.notification_widget.danger.active,
.open .dropdown-toggle.notification_widget.danger {
  background-image: none;
}
.notification_widget.danger.disabled,
.notification_widget.danger[disabled],
fieldset[disabled] .notification_widget.danger,
.notification_widget.danger.disabled:hover,
.notification_widget.danger[disabled]:hover,
fieldset[disabled] .notification_widget.danger:hover,
.notification_widget.danger.disabled:focus,
.notification_widget.danger[disabled]:focus,
fieldset[disabled] .notification_widget.danger:focus,
.notification_widget.danger.disabled:active,
.notification_widget.danger[disabled]:active,
fieldset[disabled] .notification_widget.danger:active,
.notification_widget.danger.disabled.active,
.notification_widget.danger[disabled].active,
fieldset[disabled] .notification_widget.danger.active {
  background-color: #d9534f;
  border-color: #d43f3a;
}
.notification_widget.danger .badge {
  color: #d9534f;
  background-color: #ffffff;
}
div#pager_splitter {
  height: 8px;
  box-sizing: border-box;
  -moz-box-sizing: border-box;
  -webkit-box-sizing: border-box;
}
#pager-container {
  position: relative;
  padding: 15px 0px;
  box-sizing: border-box;
  -moz-box-sizing: border-box;
  -webkit-box-sizing: border-box;
}
div#pager {
  font-size: 14px;
  line-height: 20px;
  overflow: auto;
  display: none;
  box-sizing: border-box;
  -moz-box-sizing: border-box;
  -webkit-box-sizing: border-box;
}
div#pager pre {
  line-height: 1.21429em;
  color: #000000;
  background-color: #f7f7f7;
  padding: 0.4em;
}
.quickhelp {
  /* Old browsers */
  display: -webkit-box;
  -webkit-box-orient: horizontal;
  -webkit-box-align: stretch;
  display: -moz-box;
  -moz-box-orient: horizontal;
  -moz-box-align: stretch;
  display: box;
  box-orient: horizontal;
  box-align: stretch;
  /* Modern browsers */
  display: flex;
  flex-direction: row;
  align-items: stretch;
  /* Old browsers */
  -webkit-box-flex: 0;
  -moz-box-flex: 0;
  box-flex: 0;
  /* Modern browsers */
  flex: none;
}
.shortcut_key {
  display: inline-block;
  width: 20ex;
  text-align: right;
  font-family: monospace;
}
.shortcut_descr {
  display: inline-block;
  /* Old browsers */
  -webkit-box-flex: 1;
  -moz-box-flex: 1;
  box-flex: 1;
  /* Modern browsers */
  flex: 1;
}
span#save_widget {
  padding: 0px 5px;
  margin-top: 12px;
}
span#checkpoint_status,
span#autosave_status {
  font-size: small;
}
@media (max-width: 767px) {
  span#save_widget {
    font-size: small;
  }
  span#checkpoint_status,
  span#autosave_status {
    font-size: x-small;
  }
}
@media (max-width: 767px) {
  span#checkpoint_status,
  span#autosave_status {
    display: none;
  }
}
@media (min-width: 768px) and (max-width: 979px) {
  span#checkpoint_status {
    display: none;
  }
  span#autosave_status {
    font-size: x-small;
  }
}
.toolbar {
  padding: 0px;
  margin-left: -5px;
  margin-top: -5px;
  box-sizing: border-box;
  -moz-box-sizing: border-box;
  -webkit-box-sizing: border-box;
}
.toolbar select,
.toolbar label {
  width: auto;
  vertical-align: middle;
  margin-right: 2px;
  margin-bottom: 0px;
  display: inline;
  font-size: 92%;
  margin-left: 0.3em;
  margin-right: 0.3em;
  padding: 0px;
  padding-top: 3px;
}
.toolbar .btn {
  padding: 2px 8px;
}
.toolbar .btn-group {
  margin-top: 0px;
  margin-left: 5px;
}
#maintoolbar {
  margin-bottom: -3px;
  margin-top: -8px;
  border: 0px;
  min-height: 27px;
  margin-left: 32px;
  padding-top: 6px;
  padding-bottom: 8px;
}
#maintoolbar .navbar-text {
  float: none;
  vertical-align: middle;
  text-align: right;
  margin-left: 5px;
  margin-right: 0px;
  margin-top: 0px;
}
#maintoolbar .toolbar {
  margin-top: 0px;
}
.select-xs {
  height: 24px;
}
/**
 * Primary styles
 *
 * Author: IPython Development Team
 */
/** WARNING IF YOU ARE EDITTING THIS FILE, if this is a .css file, It has a lot
 * of chance of beeing generated from the ../less/[samename].less file, you can
 * try to get back the less file by reverting somme commit in history
 **/
/*
 * We'll try to get something pretty, so we
 * have some strange css to have the scroll bar on
 * the left with fix button on the top right of the tooltip
 */
@-moz-keyframes fadeOut {
  from {
    opacity: 1;
  }
  to {
    opacity: 0;
  }
}
@-webkit-keyframes fadeOut {
  from {
    opacity: 1;
  }
  to {
    opacity: 0;
  }
}
@-moz-keyframes fadeIn {
  from {
    opacity: 0;
  }
  to {
    opacity: 1;
  }
}
@-webkit-keyframes fadeIn {
  from {
    opacity: 0;
  }
  to {
    opacity: 1;
  }
}
/*properties of tooltip after "expand"*/
.bigtooltip {
  overflow: auto;
  height: 200px;
  -webkit-transition-property: height;
  -webkit-transition-duration: 500ms;
  -moz-transition-property: height;
  -moz-transition-duration: 500ms;
  transition-property: height;
  transition-duration: 500ms;
}
/*properties of tooltip before "expand"*/
.smalltooltip {
  -webkit-transition-property: height;
  -webkit-transition-duration: 500ms;
  -moz-transition-property: height;
  -moz-transition-duration: 500ms;
  transition-property: height;
  transition-duration: 500ms;
  text-overflow: ellipsis;
  overflow: hidden;
  height: 80px;
}
.tooltipbuttons {
  position: absolute;
  padding-right: 15px;
  top: 0px;
  right: 0px;
}
.tooltiptext {
  /*avoid the button to overlap on some docstring*/
  padding-right: 30px;
}
.ipython_tooltip {
  max-width: 700px;
  /*fade-in animation when inserted*/
  -webkit-animation: fadeOut 400ms;
  -moz-animation: fadeOut 400ms;
  animation: fadeOut 400ms;
  -webkit-animation: fadeIn 400ms;
  -moz-animation: fadeIn 400ms;
  animation: fadeIn 400ms;
  vertical-align: middle;
  background-color: #f7f7f7;
  overflow: visible;
  border: #ababab 1px solid;
  outline: none;
  padding: 3px;
  margin: 0px;
  padding-left: 7px;
  font-family: monospace;
  min-height: 50px;
  -moz-box-shadow: 0px 6px 10px -1px #adadad;
  -webkit-box-shadow: 0px 6px 10px -1px #adadad;
  box-shadow: 0px 6px 10px -1px #adadad;
  border-radius: 4px;
  position: absolute;
  z-index: 1000;
}
.ipython_tooltip a {
  float: right;
}
.ipython_tooltip .tooltiptext pre {
  border: 0;
  border-radius: 0;
  font-size: 100%;
  background-color: #f7f7f7;
}
.pretooltiparrow {
  left: 0px;
  margin: 0px;
  top: -16px;
  width: 40px;
  height: 16px;
  overflow: hidden;
  position: absolute;
}
.pretooltiparrow:before {
  background-color: #f7f7f7;
  border: 1px #ababab solid;
  z-index: 11;
  content: "";
  position: absolute;
  left: 15px;
  top: 10px;
  width: 25px;
  height: 25px;
  -webkit-transform: rotate(45deg);
  -moz-transform: rotate(45deg);
  -ms-transform: rotate(45deg);
  -o-transform: rotate(45deg);
}
/*# sourceMappingURL=../style/style.min.css.map */<|MERGE_RESOLUTION|>--- conflicted
+++ resolved
@@ -5817,7 +5817,6 @@
 }
 .fa-3x {
   font-size: 3em;
-<<<<<<< HEAD
 }
 .fa-4x {
   font-size: 4em;
@@ -5829,19 +5828,6 @@
   width: 1.28571429em;
   text-align: center;
 }
-=======
-}
-.fa-4x {
-  font-size: 4em;
-}
-.fa-5x {
-  font-size: 5em;
-}
-.fa-fw {
-  width: 1.28571429em;
-  text-align: center;
-}
->>>>>>> eb4529c1
 .fa-ul {
   padding-left: 0;
   margin-left: 2.14285714em;
@@ -8004,8 +7990,6 @@
 .notebook_icon:before.pull-right {
   margin-left: .3em;
 }
-<<<<<<< HEAD
-=======
 .file_icon:before {
   display: inline-block;
   font-family: FontAwesome;
@@ -8022,7 +8006,6 @@
 .file_icon:before.pull-right {
   margin-left: .3em;
 }
->>>>>>> eb4529c1
 /*!
 *
 * IPython notebook
@@ -9798,27 +9781,6 @@
   -webkit-box-shadow: none;
   box-shadow: none;
 }
-<<<<<<< HEAD
-#kernel_selector_widget > button [class^="icon-"].icon-large,
-#kernel_selector_widget > button [class*=" icon-"].icon-large {
-  line-height: .9em;
-}
-#kernel_selector_widget > button [class^="icon-"].icon-spin,
-#kernel_selector_widget > button [class*=" icon-"].icon-spin {
-  display: inline-block;
-}
-#kernel_selector_widget > button [class^="icon-"].pull-left.icon-2x,
-#kernel_selector_widget > button [class*=" icon-"].pull-left.icon-2x,
-#kernel_selector_widget > button [class^="icon-"].pull-right.icon-2x,
-#kernel_selector_widget > button [class*=" icon-"].pull-right.icon-2x {
-  margin-top: .18em;
-}
-#kernel_selector_widget > button [class^="icon-"].icon-spin.icon-large,
-#kernel_selector_widget > button [class*=" icon-"].icon-spin.icon-large {
-  line-height: .8em;
-}
-=======
->>>>>>> eb4529c1
 #kernel_selector_widget > button:hover,
 #kernel_selector_widget > button:focus,
 #kernel_selector_widget > button:active,
