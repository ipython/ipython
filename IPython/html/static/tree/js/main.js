--- conflicted
+++ resolved
@@ -101,6 +101,7 @@
 
     // For backwards compatability.
     IPython.page = page;
+    IPython.content_manager = content_manager;
     IPython.notebook_list = notebook_list;
     IPython.cluster_list = cluster_list;
     IPython.session_list = session_list;
@@ -123,17 +124,4 @@
     if (window.location.hash) {
         $("#tabs").find("a[href=" + window.location.hash + "]").click();
     }
-
-<<<<<<< HEAD
-    // For backwards compatability.
-    IPython.page = page;
-    IPython.content_manager = content_manager;
-    IPython.notebook_list = notebook_list;
-    IPython.cluster_list = cluster_list;
-    IPython.session_list = session_list;
-    IPython.kernel_list = kernel_list;
-    IPython.login_widget = login_widget;
-    IPython.events = events;
-=======
->>>>>>> 9443f6a9
 });