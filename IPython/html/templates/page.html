--- conflicted
+++ resolved
@@ -27,11 +27,8 @@
             bootstraptour: 'components/bootstrap-tour/build/js/bootstrap-tour.min',
             dateformat: 'dateformat/date.format',
             jqueryui: 'components/jquery-ui/ui/minified/jquery-ui.min',
-<<<<<<< HEAD
+            highlight: 'components/highlight.js/build/highlight.pack',
             contentmanager: '{{ contentmanager_js_source }}',
-=======
-            highlight: 'components/highlight.js/build/highlight.pack',
->>>>>>> a3505d1e
           },
           shim: {
             underscore: {
