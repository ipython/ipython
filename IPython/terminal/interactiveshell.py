"""IPython terminal interface using prompt_toolkit"""

import os
import sys
import warnings
from warnings import warn

from IPython.core.interactiveshell import InteractiveShell, InteractiveShellABC
from IPython.utils import io
from IPython.utils.py3compat import input
from IPython.utils.terminal import toggle_set_term_title, set_term_title
from IPython.utils.process import abbrev_cwd
from traitlets import (
    Bool, Unicode, Dict, Integer, observe, Instance, Type, default, Enum, Union,
    Any,
)

from prompt_toolkit.document import Document
from prompt_toolkit.enums import DEFAULT_BUFFER, EditingMode
from prompt_toolkit.filters import (HasFocus, Condition, IsDone)
from prompt_toolkit.history import InMemoryHistory
from prompt_toolkit.shortcuts import create_prompt_application, create_eventloop, create_prompt_layout, create_output
from prompt_toolkit.interface import CommandLineInterface
from prompt_toolkit.key_binding.manager import KeyBindingManager
from prompt_toolkit.layout.processors import ConditionalProcessor, HighlightMatchingBracketProcessor
from prompt_toolkit.styles import PygmentsStyle, DynamicStyle

from pygments.styles import get_style_by_name
from pygments.style import Style
from pygments.token import Token

from .debugger import TerminalPdb, Pdb
from .magics import TerminalMagics
from .pt_inputhooks import get_inputhook_name_and_func
from .prompts import Prompts, ClassicPrompts, RichPromptDisplayHook
from .ptutils import IPythonPTCompleter, IPythonPTLexer
from .shortcuts import register_ipython_shortcuts

DISPLAY_BANNER_DEPRECATED = object()


class _NoStyle(Style): pass



_style_overrides_light_bg = {
            Token.Prompt: '#0000ff',
            Token.PromptNum: '#0000ee bold',
            Token.OutPrompt: '#cc0000',
            Token.OutPromptNum: '#bb0000 bold',
}

_style_overrides_linux = {
            Token.Prompt: '#00cc00',
            Token.PromptNum: '#00bb00 bold',
            Token.OutPrompt: '#cc0000',
            Token.OutPromptNum: '#bb0000 bold',
}

def get_default_editor():
    try:
        return os.environ['EDITOR']
    except KeyError:
        pass
    except UnicodeError:
        warn("$EDITOR environment variable is not pure ASCII. Using platform "
             "default editor.")

    if os.name == 'posix':
        return 'vi'  # the only one guaranteed to be there!
    else:
        return 'notepad' # same in Windows!

# conservatively check for tty
# overridden streams can result in things like:
# - sys.stdin = None
# - no isatty method
for _name in ('stdin', 'stdout', 'stderr'):
    _stream = getattr(sys, _name)
    if not _stream or not hasattr(_stream, 'isatty') or not _stream.isatty():
        _is_tty = False
        break
else:
    _is_tty = True


_use_simple_prompt = ('IPY_TEST_SIMPLE_PROMPT' in os.environ) or (not _is_tty)

class TerminalInteractiveShell(InteractiveShell):
    space_for_menu = Integer(6, help='Number of line at the bottom of the screen '
                                                  'to reserve for the completion menu'
                            ).tag(config=True)

    def _space_for_menu_changed(self, old, new):
        self._update_layout()

    pt_cli = None
    debugger_history = None
    _pt_app = None

    simple_prompt = Bool(_use_simple_prompt,
        help="""Use `raw_input` for the REPL, without completion and prompt colors.

            Useful when controlling IPython as a subprocess, and piping STDIN/OUT/ERR. Known usage are:
            IPython own testing machinery, and emacs inferior-shell integration through elpy.

            This mode default to `True` if the `IPY_TEST_SIMPLE_PROMPT`
            environment variable is set, or the current terminal is not a tty."""
            ).tag(config=True)

    @property
    def debugger_cls(self):
        return Pdb if self.simple_prompt else TerminalPdb

    confirm_exit = Bool(True,
        help="""
        Set to confirm when you try to exit IPython with an EOF (Control-D
        in Unix, Control-Z/Enter in Windows). By typing 'exit' or 'quit',
        you can force a direct exit without any confirmation.""",
    ).tag(config=True)

    editing_mode = Unicode('emacs',
        help="Shortcut style to use at the prompt. 'vi' or 'emacs'.",
    ).tag(config=True)

    mouse_support = Bool(False,
        help="Enable mouse support in the prompt\n(Note: prevents selecting text with the mouse)"
    ).tag(config=True)

    # We don't load the list of styles for the help string, because loading
    # Pygments plugins takes time and can cause unexpected errors.
    highlighting_style = Union([Unicode('legacy'), Type(klass=Style)],
<<<<<<< HEAD
        help="The name or class of a Pygments style to use for syntax "
        "highlighting: \n %s" % ', '.join(get_all_styles())
=======
        help="""The name or class of a Pygments style to use for syntax
        highlighting. To see available styles, run `pygmentize -L styles`."""
>>>>>>> ba28f802
    ).tag(config=True)


    @observe('highlighting_style')
    @observe('colors')
    def _highlighting_style_changed(self, change):
        self.refresh_style()

    def refresh_style(self):
        self._style = self._make_style_from_name_or_cls(self.highlighting_style)


    highlighting_style_overrides = Dict(
        help="Override highlighting format for specific tokens"
    ).tag(config=True)

    true_color = Bool(False,
        help=("Use 24bit colors instead of 256 colors in prompt highlighting. "
              "If your terminal supports true color, the following command "
              "should print 'TRUECOLOR' in orange: "
              "printf \"\\x1b[38;2;255;100;0mTRUECOLOR\\x1b[0m\\n\"")
    ).tag(config=True)

    editor = Unicode(get_default_editor(),
        help="Set the editor used by IPython (default to $EDITOR/vi/notepad)."
    ).tag(config=True)

    prompts_class = Type(Prompts, help='Class used to generate Prompt token for prompt_toolkit').tag(config=True)

    prompts = Instance(Prompts)

    @default('prompts')
    def _prompts_default(self):
        return self.prompts_class(self)

    @observe('prompts')
    def _(self, change):
        self._update_layout()

    @default('displayhook_class')
    def _displayhook_class_default(self):
        return RichPromptDisplayHook

    term_title = Bool(True,
        help="Automatically set the terminal title"
    ).tag(config=True)

    term_title_format = Unicode("IPython: {cwd}",
        help="Customize the terminal title format.  This is a python format string. " +
             "Available substitutions are: {cwd}."
    ).tag(config=True)

    display_completions = Enum(('column', 'multicolumn','readlinelike'),
        help= ( "Options for displaying tab completions, 'column', 'multicolumn', and "
                "'readlinelike'. These options are for `prompt_toolkit`, see "
                "`prompt_toolkit` documentation for more information."
                ),
        default_value='multicolumn').tag(config=True)

    highlight_matching_brackets = Bool(True,
        help="Highlight matching brackets.",
    ).tag(config=True)

    extra_open_editor_shortcuts = Bool(False,
        help="Enable vi (v) or Emacs (C-X C-E) shortcuts to open an external editor. "
             "This is in addition to the F2 binding, which is always enabled."
    ).tag(config=True)

    handle_return = Any(None,
        help="Provide an alternative handler to be called when the user presses "
             "Return. This is an advanced option intended for debugging, which "
             "may be changed or removed in later releases."
    ).tag(config=True)

    enable_history_search = Bool(True,
        help="Allows to enable/disable the prompt toolkit history search"
    ).tag(config=True)

    @observe('term_title')
    def init_term_title(self, change=None):
        # Enable or disable the terminal title.
        if self.term_title:
            toggle_set_term_title(True)
            set_term_title(self.term_title_format.format(cwd=abbrev_cwd()))
        else:
            toggle_set_term_title(False)

    def init_display_formatter(self):
        super(TerminalInteractiveShell, self).init_display_formatter()
        # terminal only supports plain text
        self.display_formatter.active_types = ['text/plain']
        # disable `_ipython_display_`
        self.display_formatter.ipython_display_formatter.enabled = False

    def init_prompt_toolkit_cli(self):
        if self.simple_prompt:
            # Fall back to plain non-interactive output for tests.
            # This is very limited, and only accepts a single line.
            def prompt():
                isp = self.input_splitter
                prompt_text = "".join(x[1] for x in self.prompts.in_prompt_tokens())
                prompt_continuation = "".join(x[1] for x in self.prompts.continuation_prompt_tokens())
                while isp.push_accepts_more():
                    line = input(prompt_text)
                    isp.push(line)
                    prompt_text = prompt_continuation
                return isp.source_reset()
            self.prompt_for_code = prompt
            return

        # Set up keyboard shortcuts
        kbmanager = KeyBindingManager.for_prompt(
            enable_open_in_editor=self.extra_open_editor_shortcuts,
        )
        register_ipython_shortcuts(kbmanager.registry, self)

        # Pre-populate history from IPython's history database
        history = InMemoryHistory()
        last_cell = u""
        for __, ___, cell in self.history_manager.get_tail(self.history_load_length,
                                                        include_latest=True):
            # Ignore blank lines and consecutive duplicates
            cell = cell.rstrip()
            if cell and (cell != last_cell):
                history.append(cell)
                last_cell = cell

        self._style = self._make_style_from_name_or_cls(self.highlighting_style)
        self.style = DynamicStyle(lambda: self._style)

        editing_mode = getattr(EditingMode, self.editing_mode.upper())

        def patch_stdout(**kwargs):
            return self.pt_cli.patch_stdout_context(**kwargs)

        self._pt_app = create_prompt_application(
                            editing_mode=editing_mode,
                            key_bindings_registry=kbmanager.registry,
                            history=history,
                            completer=IPythonPTCompleter(shell=self,
                                                    patch_stdout=patch_stdout),
                            enable_history_search=self.enable_history_search,
                            style=self.style,
                            mouse_support=self.mouse_support,
                            **self._layout_options()
        )
        self._eventloop = create_eventloop(self.inputhook)
        self.pt_cli = CommandLineInterface(
            self._pt_app, eventloop=self._eventloop,
            output=create_output(true_color=self.true_color))

    def _make_style_from_name_or_cls(self, name_or_cls):
        """
        Small wrapper that make an IPython compatible style from a style name

        We need that to add style for prompt ... etc.
        """
        style_overrides = {}
        if name_or_cls == 'legacy':
            legacy = self.colors.lower()
            if legacy == 'linux':
                style_cls = get_style_by_name('monokai')
                style_overrides = _style_overrides_linux
            elif legacy == 'lightbg':
                style_overrides = _style_overrides_light_bg
                style_cls = get_style_by_name('pastie')
            elif legacy == 'neutral':
                # The default theme needs to be visible on both a dark background
                # and a light background, because we can't tell what the terminal
                # looks like. These tweaks to the default theme help with that.
                style_cls = get_style_by_name('default')
                style_overrides.update({
                    Token.Number: '#007700',
                    Token.Operator: 'noinherit',
                    Token.String: '#BB6622',
                    Token.Name.Function: '#2080D0',
                    Token.Name.Class: 'bold #2080D0',
                    Token.Name.Namespace: 'bold #2080D0',
                    Token.Prompt: '#009900',
                    Token.PromptNum: '#00ff00 bold',
                    Token.OutPrompt: '#990000',
                    Token.OutPromptNum: '#ff0000 bold',
                })

                # Hack: Due to limited color support on the Windows console
                # the prompt colors will be wrong without this
                if os.name == 'nt':
                    style_overrides.update({
                        Token.Prompt: '#ansidarkgreen',
                        Token.PromptNum: '#ansigreen bold',
                        Token.OutPrompt: '#ansidarkred',
                        Token.OutPromptNum: '#ansired bold',
                    })
            elif legacy =='nocolor':
                style_cls=_NoStyle
                style_overrides = {}
            else :
                raise ValueError('Got unknown colors: ', legacy)
        else :
            if isinstance(name_or_cls, str):
                style_cls = get_style_by_name(name_or_cls)
            else:
                style_cls = name_or_cls
            style_overrides = {
                Token.Prompt: '#009900',
                Token.PromptNum: '#00ff00 bold',
                Token.OutPrompt: '#990000',
                Token.OutPromptNum: '#ff0000 bold',
            }
        style_overrides.update(self.highlighting_style_overrides)
        style = PygmentsStyle.from_defaults(pygments_style_cls=style_cls,
                                            style_dict=style_overrides)

        return style

    def _layout_options(self):
        """
        Return the current layout option for the current Terminal InteractiveShell
        """
        return {
                'lexer':IPythonPTLexer(),
                'reserve_space_for_menu':self.space_for_menu,
                'get_prompt_tokens':self.prompts.in_prompt_tokens,
                'get_continuation_tokens':self.prompts.continuation_prompt_tokens,
                'multiline':True,
                'display_completions_in_columns': (self.display_completions == 'multicolumn'),

                # Highlight matching brackets, but only when this setting is
                # enabled, and only when the DEFAULT_BUFFER has the focus.
                'extra_input_processors': [ConditionalProcessor(
                        processor=HighlightMatchingBracketProcessor(chars='[](){}'),
                        filter=HasFocus(DEFAULT_BUFFER) & ~IsDone() &
                            Condition(lambda cli: self.highlight_matching_brackets))],
                }

    def _update_layout(self):
        """
        Ask for a re computation of the application layout, if for example ,
        some configuration options have changed.
        """
        if self._pt_app:
            self._pt_app.layout = create_prompt_layout(**self._layout_options())

    def prompt_for_code(self):
        with self.pt_cli.patch_stdout_context(raw=True):
            document = self.pt_cli.run(
                pre_run=self.pre_prompt, reset_current_buffer=True)
        return document.text

    def enable_win_unicode_console(self):
        if sys.version_info >= (3, 6):
            # Since PEP 528, Python uses the unicode APIs for the Windows
            # console by default, so WUC shouldn't be needed.
            return

        import win_unicode_console
        win_unicode_console.enable()

    def init_io(self):
        if sys.platform not in {'win32', 'cli'}:
            return

        self.enable_win_unicode_console()

        import colorama
        colorama.init()

        # For some reason we make these wrappers around stdout/stderr.
        # For now, we need to reset them so all output gets coloured.
        # https://github.com/ipython/ipython/issues/8669
        # io.std* are deprecated, but don't show our own deprecation warnings
        # during initialization of the deprecated API.
        with warnings.catch_warnings():
            warnings.simplefilter('ignore', DeprecationWarning)
            io.stdout = io.IOStream(sys.stdout)
            io.stderr = io.IOStream(sys.stderr)

    def init_magics(self):
        super(TerminalInteractiveShell, self).init_magics()
        self.register_magics(TerminalMagics)

    def init_alias(self):
        # The parent class defines aliases that can be safely used with any
        # frontend.
        super(TerminalInteractiveShell, self).init_alias()

        # Now define aliases that only make sense on the terminal, because they
        # need direct access to the console in a way that we can't emulate in
        # GUI or web frontend
        if os.name == 'posix':
            for cmd in ['clear', 'more', 'less', 'man']:
                self.alias_manager.soft_define_alias(cmd, cmd)


    def __init__(self, *args, **kwargs):
        super(TerminalInteractiveShell, self).__init__(*args, **kwargs)
        self.init_prompt_toolkit_cli()
        self.init_term_title()
        self.keep_running = True

        self.debugger_history = InMemoryHistory()

    def ask_exit(self):
        self.keep_running = False

    rl_next_input = None

    def pre_prompt(self):
        if self.rl_next_input:
            # We can't set the buffer here, because it will be reset just after
            # this. Adding a callable to pre_run_callables does what we need
            # after the buffer is reset.
            s = self.rl_next_input
            def set_doc():
                self.pt_cli.application.buffer.document = Document(s)
            if hasattr(self.pt_cli, 'pre_run_callables'):
                self.pt_cli.pre_run_callables.append(set_doc)
            else:
                # Older version of prompt_toolkit; it's OK to set the document
                # directly here.
                set_doc()
            self.rl_next_input = None

    def interact(self, display_banner=DISPLAY_BANNER_DEPRECATED):

        if display_banner is not DISPLAY_BANNER_DEPRECATED:
            warn('interact `display_banner` argument is deprecated since IPython 5.0. Call `show_banner()` if needed.', DeprecationWarning, stacklevel=2)

        self.keep_running = True
        while self.keep_running:
            print(self.separate_in, end='')

            try:
                code = self.prompt_for_code()
            except EOFError:
                if (not self.confirm_exit) \
                        or self.ask_yes_no('Do you really want to exit ([y]/n)?','y','n'):
                    self.ask_exit()

            else:
                if code:
                    self.run_cell(code, store_history=True)

    def mainloop(self, display_banner=DISPLAY_BANNER_DEPRECATED):
        # An extra layer of protection in case someone mashing Ctrl-C breaks
        # out of our internal code.
        if display_banner is not DISPLAY_BANNER_DEPRECATED:
            warn('mainloop `display_banner` argument is deprecated since IPython 5.0. Call `show_banner()` if needed.', DeprecationWarning, stacklevel=2)
        while True:
            try:
                self.interact()
                break
            except KeyboardInterrupt as e:
                print("\n%s escaped interact()\n" % type(e).__name__)
            finally:
                # An interrupt during the eventloop will mess up the
                # internal state of the prompt_toolkit library.
                # Stopping the eventloop fixes this, see
                # https://github.com/ipython/ipython/pull/9867
                if hasattr(self, '_eventloop'):
                    self._eventloop.stop()

    _inputhook = None
    def inputhook(self, context):
        if self._inputhook is not None:
            self._inputhook(context)

    active_eventloop = None
    def enable_gui(self, gui=None):
        if gui:
            self.active_eventloop, self._inputhook =\
                get_inputhook_name_and_func(gui)
        else:
            self.active_eventloop = self._inputhook = None

    # Run !system commands directly, not through pipes, so terminal programs
    # work correctly.
    system = InteractiveShell.system_raw

    def auto_rewrite_input(self, cmd):
        """Overridden from the parent class to use fancy rewriting prompt"""
        if not self.show_rewritten_input:
            return

        tokens = self.prompts.rewrite_prompt_tokens()
        if self.pt_cli:
            self.pt_cli.print_tokens(tokens)
            print(cmd)
        else:
            prompt = ''.join(s for t, s in tokens)
            print(prompt, cmd, sep='')

    _prompts_before = None
    def switch_doctest_mode(self, mode):
        """Switch prompts to classic for %doctest_mode"""
        if mode:
            self._prompts_before = self.prompts
            self.prompts = ClassicPrompts(self)
        elif self._prompts_before:
            self.prompts = self._prompts_before
            self._prompts_before = None
        self._update_layout()


InteractiveShellABC.register(TerminalInteractiveShell)

if __name__ == '__main__':
    TerminalInteractiveShell.instance().interact()<|MERGE_RESOLUTION|>--- conflicted
+++ resolved
@@ -130,13 +130,8 @@
     # We don't load the list of styles for the help string, because loading
     # Pygments plugins takes time and can cause unexpected errors.
     highlighting_style = Union([Unicode('legacy'), Type(klass=Style)],
-<<<<<<< HEAD
-        help="The name or class of a Pygments style to use for syntax "
-        "highlighting: \n %s" % ', '.join(get_all_styles())
-=======
         help="""The name or class of a Pygments style to use for syntax
         highlighting. To see available styles, run `pygmentize -L styles`."""
->>>>>>> ba28f802
     ).tag(config=True)
 
 
