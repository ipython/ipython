"""
Module to define and register Terminal IPython shortcuts with
:mod:`prompt_toolkit`
"""

# Copyright (c) IPython Development Team.
# Distributed under the terms of the Modified BSD License.

import warnings
import signal
import sys
from typing import Callable


from prompt_toolkit.application.current import get_app
from prompt_toolkit.enums import DEFAULT_BUFFER, SEARCH_BUFFER
from prompt_toolkit.filters import (has_focus, has_selection, Condition,
    vi_insert_mode, emacs_insert_mode, has_completions, vi_mode)
from prompt_toolkit.key_binding.bindings.completion import display_completions_like_readline
from prompt_toolkit.key_binding import KeyBindings

from IPython.utils.decorators import undoc

@undoc
@Condition
def cursor_in_leading_ws():
    before = get_app().current_buffer.document.current_line_before_cursor
    return (not before) or before.isspace()


def create_ipython_shortcuts(shell):
    """Set up the prompt_toolkit keyboard shortcuts for IPython"""

    kb = KeyBindings()
    insert_mode = vi_insert_mode | emacs_insert_mode

    if getattr(shell, 'handle_return', None):
        return_handler = shell.handle_return(shell)
    else:
        return_handler = newline_or_execute_outer(shell)

    kb.add('enter', filter=(has_focus(DEFAULT_BUFFER)
                            & ~has_selection
                            & insert_mode
                        ))(return_handler)

    kb.add('c-\\')(force_exit)

    kb.add('c-p', filter=(vi_insert_mode & has_focus(DEFAULT_BUFFER))
                )(previous_history_or_previous_completion)

    kb.add('c-n', filter=(vi_insert_mode & has_focus(DEFAULT_BUFFER))
                )(next_history_or_next_completion)

    kb.add('c-g', filter=(has_focus(DEFAULT_BUFFER) & has_completions)
                )(dismiss_completion)

    kb.add('c-c', filter=has_focus(DEFAULT_BUFFER))(reset_buffer)

    kb.add('c-c', filter=has_focus(SEARCH_BUFFER))(reset_search_buffer)

    supports_suspend = Condition(lambda: hasattr(signal, 'SIGTSTP'))
    kb.add('c-z', filter=supports_suspend)(suspend_to_bg)

    # Ctrl+I == Tab
    kb.add('tab', filter=(has_focus(DEFAULT_BUFFER)
                          & ~has_selection
                          & insert_mode
                          & cursor_in_leading_ws
                        ))(indent_buffer)

<<<<<<< HEAD
    registry.add_binding(Keys.ControlO,
                         filter=(HasFocus(DEFAULT_BUFFER)
                                & EmacsInsertMode()))(newline_autoindent_outer(shell.input_transformer_manager))
=======
    kb.add('c-o', filter=(has_focus(DEFAULT_BUFFER)
                  & emacs_insert_mode))(newline_autoindent_outer(shell.input_splitter))
>>>>>>> a2685d78

    kb.add('f2', filter=has_focus(DEFAULT_BUFFER))(open_input_in_editor)

    if shell.display_completions == 'readlinelike':
        kb.add('c-i', filter=(has_focus(DEFAULT_BUFFER)
                              & ~has_selection
                              & insert_mode
                              & ~cursor_in_leading_ws
                        ))(display_completions_like_readline)

    if sys.platform == 'win32':
        kb.add('c-v', filter=(has_focus(DEFAULT_BUFFER) & ~vi_mode))(win_paste)

    return kb


def newline_or_execute_outer(shell):
    def newline_or_execute(event):
        """When the user presses return, insert a newline or execute the code."""
        b = event.current_buffer
        d = b.document

        if b.complete_state:
            cc = b.complete_state.current_completion
            if cc:
                b.apply_completion(cc)
            else:
                b.cancel_completion()
            return

        # If there's only one line, treat it as if the cursor is at the end.
        # See https://github.com/ipython/ipython/issues/10425
        if d.line_count == 1:
            check_text = d.text
        else:
            check_text = d.text[:d.cursor_position]
        status, indent = shell.check_complete(check_text)

        if not (d.on_last_line or
                d.cursor_position_row >= d.line_count - d.empty_line_count_at_the_end()
                ):
            b.insert_text('\n' + indent)
            return

        if (status != 'incomplete') and b.accept_handler:
            b.validate_and_handle()
        else:
            b.insert_text('\n' + indent)
    return newline_or_execute


def previous_history_or_previous_completion(event):
    """
    Control-P in vi edit mode on readline is history next, unlike default prompt toolkit.

    If completer is open this still select previous completion.
    """
    event.current_buffer.auto_up()


def next_history_or_next_completion(event):
    """
    Control-N in vi edit mode on readline is history previous, unlike default prompt toolkit.

    If completer is open this still select next completion.
    """
    event.current_buffer.auto_down()


def dismiss_completion(event):
    b = event.current_buffer
    if b.complete_state:
        b.cancel_completion()


def reset_buffer(event):
    b = event.current_buffer
    if b.complete_state:
        b.cancel_completion()
    else:
        b.reset()


def reset_search_buffer(event):
    if event.current_buffer.document.text:
        event.current_buffer.reset()
    else:
        event.app.layout.focus(DEFAULT_BUFFER)

def suspend_to_bg(event):
    event.app.suspend_to_background()

def force_exit(event):
    """
    Force exit (with a non-zero return value)
    """
    sys.exit("Quit")

def indent_buffer(event):
    event.current_buffer.insert_text(' ' * 4)

@undoc
def newline_with_copy_margin(event):
    """
    DEPRECATED since IPython 6.0

    See :any:`newline_autoindent_outer` for a replacement.

    Preserve margin and cursor position when using
    Control-O to insert a newline in EMACS mode
    """
    warnings.warn("`newline_with_copy_margin(event)` is deprecated since IPython 6.0. "
      "see `newline_autoindent_outer(shell)(event)` for a replacement.",
                  DeprecationWarning, stacklevel=2)

    b = event.current_buffer
    cursor_start_pos = b.document.cursor_position_col
    b.newline(copy_margin=True)
    b.cursor_up(count=1)
    cursor_end_pos = b.document.cursor_position_col
    if cursor_start_pos != cursor_end_pos:
        pos_diff = cursor_start_pos - cursor_end_pos
        b.cursor_right(count=pos_diff)

def newline_autoindent_outer(inputsplitter) -> Callable[..., None]:
    """
    Return a function suitable for inserting a indented newline after the cursor.

    Fancier version of deprecated ``newline_with_copy_margin`` which should
    compute the correct indentation of the inserted line. That is to say, indent
    by 4 extra space after a function definition, class definition, context
    manager... And dedent by 4 space after ``pass``, ``return``, ``raise ...``.
    """

    def newline_autoindent(event):
        """insert a newline after the cursor indented appropriately."""
        b = event.current_buffer
        d = b.document

        if b.complete_state:
            b.cancel_completion()
        text = d.text[:d.cursor_position] + '\n'
        _, indent = inputsplitter.check_complete(text)
        b.insert_text('\n' + (' ' * (indent or 0)), move_cursor=False)

    return newline_autoindent


def open_input_in_editor(event):
    event.app.current_buffer.tempfile_suffix = ".py"
    event.app.current_buffer.open_in_editor()


if sys.platform == 'win32':
    from IPython.core.error import TryNext
    from IPython.lib.clipboard import (ClipboardEmpty,
                                       win32_clipboard_get,
                                       tkinter_clipboard_get)

    @undoc
    def win_paste(event):
        try:
            text = win32_clipboard_get()
        except TryNext:
            try:
                text = tkinter_clipboard_get()
            except (TryNext, ClipboardEmpty):
                return
        except ClipboardEmpty:
            return
        event.current_buffer.insert_text(text.replace('\t', ' ' * 4))<|MERGE_RESOLUTION|>--- conflicted
+++ resolved
@@ -68,15 +68,8 @@
                           & insert_mode
                           & cursor_in_leading_ws
                         ))(indent_buffer)
-
-<<<<<<< HEAD
-    registry.add_binding(Keys.ControlO,
-                         filter=(HasFocus(DEFAULT_BUFFER)
-                                & EmacsInsertMode()))(newline_autoindent_outer(shell.input_transformer_manager))
-=======
     kb.add('c-o', filter=(has_focus(DEFAULT_BUFFER)
-                  & emacs_insert_mode))(newline_autoindent_outer(shell.input_splitter))
->>>>>>> a2685d78
+                  & emacs_insert_mode))(newline_autoindent_outer(shell.input_transformer_manager))
 
     kb.add('f2', filter=has_focus(DEFAULT_BUFFER))(open_input_in_editor)
 
