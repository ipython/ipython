<<<<<<< HEAD
=======
import os
>>>>>>> 887e93ef
from pathlib import Path
from IPython.core.alias import Alias
from IPython.core.interactiveshell import InteractiveShell
from IPython.core.magic import MagicAlias
from IPython.utils.text import dedent, indent

shell = InteractiveShell.instance()
magics = shell.magics_manager.magics

def _strip_underline(line):
    chars = set(line.strip())
    if len(chars) == 1 and ("-" in chars or "=" in chars):
        return ""
    else:
        return line

def format_docstring(func):
    docstring = (func.__doc__ or "Undocumented").rstrip()
    docstring = indent(dedent(docstring))
    # Sphinx complains if indented bits have rst headings in, so strip out
    # any underlines in the docstring.
    lines = [_strip_underline(l) for l in docstring.splitlines()]
    return "\n".join(lines)

output = [
"Line magics",
"===========",
"",
]

# Case insensitive sort by name
def sortkey(s): return s[0].lower()

for name, func in sorted(magics["line"].items(), key=sortkey):
    if isinstance(func, Alias) or isinstance(func, MagicAlias):
        # Aliases are magics, but shouldn't be documented here
        # Also skip aliases to other magics
        continue
    output.extend([".. magic:: {}".format(name),
                   "",
                   format_docstring(func),
                   ""])

output.extend([
"Cell magics",
"===========",
"",
])

for name, func in sorted(magics["cell"].items(), key=sortkey):
    if name == "!":
        # Special case - don't encourage people to use %%!
        continue
    if func == magics["line"].get(name, "QQQP"):
        # Don't redocument line magics that double as cell magics
        continue
    if isinstance(func, MagicAlias):
        continue
    output.extend([".. cellmagic:: {}".format(name),
                   "",
                   format_docstring(func),
                   ""])

<<<<<<< HEAD
src_path = Path(__file__).parent
dest = src_path.joinpath("source", "interactive", "magics-generated.txt")
with open(dest, "w") as f:
    f.write("\n".join(output))
=======
here = os.path.dirname(__file__)
dest = Path(os.path.join(here, "source", "interactive", "magics-generated.txt"))
dest.write_text("\n".join(output))
>>>>>>> 887e93ef
<|MERGE_RESOLUTION|>--- conflicted
+++ resolved
@@ -1,7 +1,4 @@
-<<<<<<< HEAD
-=======
-import os
->>>>>>> 887e93ef
+
 from pathlib import Path
 from IPython.core.alias import Alias
 from IPython.core.interactiveshell import InteractiveShell
@@ -65,13 +62,7 @@
                    format_docstring(func),
                    ""])
 
-<<<<<<< HEAD
+
 src_path = Path(__file__).parent
 dest = src_path.joinpath("source", "interactive", "magics-generated.txt")
-with open(dest, "w") as f:
-    f.write("\n".join(output))
-=======
-here = os.path.dirname(__file__)
-dest = Path(os.path.join(here, "source", "interactive", "magics-generated.txt"))
-dest.write_text("\n".join(output))
->>>>>>> 887e93ef
+dest.write_text("\n".join(output))