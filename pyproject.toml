--- conflicted
+++ resolved
@@ -63,13 +63,8 @@
     "ipython[test,matplotlib]",
     "setuptools>=70.0",
     "sphinx_toml==0.0.4",
-<<<<<<< HEAD
     "sphinx-rtd-theme>=0.1.8", # wheel
-    "sphinx>=1.3",
-=======
-    "sphinx-rtd-theme",
     "sphinx>=8.0",
->>>>>>> f74b500b
     "typing_extensions",
 ]
 test = [
@@ -87,15 +82,9 @@
     "nbformat",
     "nbclient",
     "ipykernel>6.30",
-<<<<<<< HEAD
-    "numpy>=1.25",
-    "pandas>2.0",
-    "trio>=0.1.0", # wheel
-=======
     "numpy>=1.27",
     "pandas>2.1",
-    "trio",
->>>>>>> f74b500b
+    "trio>=0.1.0", # wheel
 ]
 matplotlib = [
    "matplotlib>3.9"
