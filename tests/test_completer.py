--- conflicted
+++ resolved
@@ -2124,15 +2124,9 @@
         [
             "\n".join(
                 [
-<<<<<<< HEAD
                     "num = {1: 'one'}",
                     "num[2] = 'two'",
                     "num.",
-=======
-                    "def my_test():",
-                    "    return {}",
-                    "my_test().",
->>>>>>> 59e05012
                 ]
             ),
             "keys",
@@ -2140,22 +2134,13 @@
         [
             "\n".join(
                 [
-<<<<<<< HEAD
                     "test = {1: 'one'}",
                     "test[2] = ['two']",
                     "test[2].",
-=======
-                    "l = []",
-                    "def my_test():",
-                    "    return l",
-                    "my_test().",
->>>>>>> 59e05012
                 ]
             ),
             "append",
         ],
-<<<<<<< HEAD
-=======
         [
             "\n".join(
                 [
@@ -2290,7 +2275,6 @@
             ),
             "as_integer_ratio",
         ],
->>>>>>> 59e05012
     ],
 )
 def test_undefined_variables(use_jedi, evaluation, code, insert_text):
