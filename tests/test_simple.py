--- conflicted
+++ resolved
@@ -1,4 +1,5 @@
-from nbconvert import ConverterRST, main, converters
+from nbconvert import main, converters
+from converters.rst import ConverterRST
 import nose.tools as nt
 
 import os
@@ -60,38 +61,8 @@
                 'source':  ['Test for heading type H{0}'.format(level)]
                 }
 
-<<<<<<< HEAD
             # Convert cell dictionaries to NotebookNode
             cell_nb = nbformat.NotebookNode(cell)
-=======
-def test_render_heading():
-    """ Unit test for cell type "heading" """
-    # Generate and test heading cells level 1-6
-    for level in xrange(1, 7):
-        cell = {
-            'cell_type': 'heading',
-            'level': level,
-            'source': ['Test for heading type H{0}'.format(level)]
-            }
-        # Convert cell dictionaries to NotebookNode
-        cell_nb = nbformat.NotebookNode(cell)
-        # Make sure "source" attribute is uniconde not list.
-        # For some reason, creating a NotebookNode manually like
-        # this isn't converting source to a string like using
-        # the create-from-file routine.
-        if type(cell_nb.source) is list:
-            cell_nb.source = '\n'.join(cell_nb.source)
-        # Render to rst
-        c = ConverterRST('')
-        rst_list = c.render_heading(cell_nb)
-        # render should return a list
-        nt.assert_true(isinstance(rst_list, list))
-        rst_str = "".join(rst_list)
-        # Confirm rst content
-        chk_str = "Test for heading type H{0}\n{1}\n".format(
-             level, c.heading_level[level] * 24)
-        nt.assert_equal(rst_str, chk_str)
->>>>>>> 998b964b
 
             # Make sure "source" attribute is uniconde not list.
             # For some reason, creating a NotebookNode manually like
